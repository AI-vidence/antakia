--- conflicted
+++ resolved
@@ -161,17 +161,6 @@
             text += str(var.col_index) + ") " + str(var) + "\n"
         return text
 
-<<<<<<< HEAD
-    def sym_list(self) -> List[str]:
-        """
-        Returns a list of all symbols used in the variable DataFrame
-        """
-        return list(self.variables.keys())
-
-    def get_var(self, symbol: str) -> Variable:
-        """
-        Returns the Variable with the given symbol
-=======
     def sym_list(self):
         """
         get symbol list
@@ -181,7 +170,6 @@
     def get_var(self, symbol: str):
         """
         get variable by symbol
->>>>>>> 43fffb3d
         """
         return self.variables.get(symbol)
 
