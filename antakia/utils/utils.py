"""
Utils module for the antakia package.
"""
import math
import time

import numpy as np
from functools import wraps

import pandas as pd


def in_index(indexes: list, X: pd.DataFrame) -> bool:
    """
    Checks if a list of indexes is in the index of a DataFrame
    """
    try:
        X.loc[indexes]
        return True
    except KeyError:
        return False


def rows_to_mask(X: pd.DataFrame, rows_list: list) -> pd.Series:
    """
    Converts DataFrame row numbers to Index numbers
    """
    mask = pd.Series(np.zeros(len(X)), index=X.index)
    mask.iloc[rows_list] = 1
    return mask.astype(bool)


def indexes_to_rows(X: pd.DataFrame, indexes_list: list) -> list:
    """
    Converts DataFrame Index numbers to row numbers
    """
    index = pd.Series(np.arange(len(X)), index=X.index)
    return index.loc[indexes_list].tolist()


def mask_to_rows(mask: pd.Series) -> list:
    """
    converts a mask to row indices (i.e. iloc)
    """
    return mask_to_index(mask.reset_index(drop=True))


def mask_to_index(mask: pd.Series) -> list:
    """
<<<<<<< HEAD
    Returns a list of the indexes of the true values in the mask
=======
    converts a mask to indices (i.e. loc)
>>>>>>> 43fffb3d
    """
    return mask[mask].index.tolist()


def boolean_mask(X: pd.DataFrame, value: bool = True):
    """
<<<<<<< HEAD
    Generates a pandas Series, making X (same index), with all values set to the value argument
=======
    builds a constant series indexed on X with value as value
>>>>>>> 43fffb3d
    """
    return pd.Series([value] * len(X), index=X.index)


def timeit(method):
    def timed(*args, **kw):
        ts = time.time()
        result = method(*args, **kw)
        te = time.time()
        if 'log_time' in kw:
            name = kw.get('log_name', method.__name__.upper())
            kw['log_time'][name] = int((te - ts) * 1000)
        else:
            print('%r  %2.2f ms' % (method.__name__, (te - ts) * 1000))
        return result

    return timed


def debug(func):
    @wraps(func)
    def wrapper(*args, **kwargs):
        print(f"Calling {func.__name__} with args: {args} and kwargs: {kwargs}")
        result = func(*args, **kwargs)
        print(f"{func.__name__} returned: {result}")
        return result

    return wrapper


<<<<<<< HEAD
def compute_step(min, max) -> tuple:
    """
    Computes the time step and the index for the round value then returns
    a tuple of the min, the max, the time step.
=======
def compute_step(min, max):
    """
    compute rounded min, max, and step values
>>>>>>> 43fffb3d
    """
    step = (max - min) / 100
    round_value = round(math.log(step / 2) / math.log(10)) - 1
    min_ = np.round(min, -round_value)
    max_ = np.round(max, -round_value)
    step = np.round(step, -round_value)
    return min_, max_, step


def get_mask_comparison_color(rules_mask, selection_mask):
    """
    compute colors for comparison between two masks
    """
    colors_info = {
        'matched': 'blue',
        'error type 1': 'orange',
        'error type 2': 'red',
        'other data': 'grey'
    }
    color = pd.Series(index=selection_mask.index, dtype=str)
    color[selection_mask & rules_mask] = colors_info['matched']
    color[~selection_mask & rules_mask] = colors_info['error type 1']
    color[selection_mask & ~rules_mask] = colors_info['error type 2']
    color[~selection_mask & ~rules_mask] = colors_info['other data']
    return color, colors_info


# First color can't be blue, reserved for the rules - grey is reserved to background
colors = ["red", "blue", "green", "yellow", "orange", "pink", "brown", "cyan", "black"]<|MERGE_RESOLUTION|>--- conflicted
+++ resolved
@@ -47,22 +47,14 @@
 
 def mask_to_index(mask: pd.Series) -> list:
     """
-<<<<<<< HEAD
-    Returns a list of the indexes of the true values in the mask
-=======
     converts a mask to indices (i.e. loc)
->>>>>>> 43fffb3d
     """
     return mask[mask].index.tolist()
 
 
 def boolean_mask(X: pd.DataFrame, value: bool = True):
     """
-<<<<<<< HEAD
-    Generates a pandas Series, making X (same index), with all values set to the value argument
-=======
     builds a constant series indexed on X with value as value
->>>>>>> 43fffb3d
     """
     return pd.Series([value] * len(X), index=X.index)
 
@@ -93,16 +85,9 @@
     return wrapper
 
 
-<<<<<<< HEAD
-def compute_step(min, max) -> tuple:
-    """
-    Computes the time step and the index for the round value then returns
-    a tuple of the min, the max, the time step.
-=======
 def compute_step(min, max):
     """
     compute rounded min, max, and step values
->>>>>>> 43fffb3d
     """
     step = (max - min) / 100
     round_value = round(math.log(step / 2) / math.log(10)) - 1
