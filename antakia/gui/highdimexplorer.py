from __future__ import annotations
import re

import pandas as pd
import numpy as np
from plotly.graph_objects import FigureWidget, Scattergl, Scatter3d
import ipyvuetify as v
from sklearn.neighbors import KNeighborsClassifier

from antakia.compute.dim_reduction.dim_reduction import compute_projection
from antakia.compute.explanation.explanation_method import ExplanationMethod
from antakia.compute.dim_reduction.dim_reduc_method import DimReducMethod
from antakia.data_handler.region import Region, RegionSet

from antakia.gui.widgets import get_widget, app_widget

from matplotlib.colors import to_rgb

import antakia.utils.utils as utils
import antakia.config as config
from antakia.data_handler.projected_values import ProjectedValues

import logging as logging
from antakia.utils.logging import conf_logger
logger = logging.getLogger(__name__)
conf_logger(logger)


class HighDimExplorer:
    """
    An HighDimExplorer displays one or several high dim Dataframes on a scatter plot.
    It uses several dimension reduction techniques, through the DimReduction class.
    It can display in or 2 dimensions.

    Implemntation details :
    It handes projections computation itself when needed.
    But, it asks GUI when another dataframe is asked for (eg. compute SHAP or LIME)
    It stores dataframes with the ProjectedValues class.
    It stored the current projection method (in widget) but not the dimension (see _current_dim)
    Attributes are mostly privates (underscorred) since they are not meant to be used outside of the class.

    Attributes :
    pv_dict : dict(ProjectedValues) # a dict of one or several ProjectedValues (PV)
        Keys are : 'original_values', 'imported_explanations', 'computed_shap', 'computed_lime'
    current_pv : str in ['original_values', 'imported_explanations', 'computed_shap', 'computed_lime']
        tells wich PV is currently displayed
    is_value_space : bool
    _y : pd.Series
    _proj_params : dictionnary containing the parameters for the PaCMAP projection
        nested keys are "previous" / "current", then "VS" / "ES", then "n_neighbors" / "MN_ratio" / "FP_ratio"
    _current_dim
    _current_selection : list of X indexes # Plotly hack
    _has_lasso : bool # Plotly hack
    selection_changed : callable (from GUI)
    new_eplanation_values_required : callable (from GUI)

    Widgets :
    figure_2D and figure_3D : FigureWidget
        Plotly scatter plot
    container : a thin v.Container wrapper around the current Figure. Allows us to swap between 2D and 3D figures alone (without GUI)
    _proj_params_cards : dict of VBox,  parameters for dimreduc methods
    fig_size : int

    """

    # Trace indexes : 0 for values, 1 for rules, 2 for regions
    NUM_TRACES=4
    VALUES_TRACE = 0
    RULES_TRACE = 1
    REGIONSET_TRACE = 2
    REGION_TRACE = 3


    @staticmethod
    def trace_name(trace_id:int)-> str:
        if trace_id == HighDimExplorer.VALUES_TRACE:
            return 'values trace'
        elif trace_id == HighDimExplorer.RULES_TRACE:
            return 'rules trace'
        elif trace_id == HighDimExplorer.REGIONSET_TRACE:
            return 'regionset trace'
        elif trace_id == HighDimExplorer.REGION_TRACE:
            return 'region trace'
        else:
            return "unknox trace"

    def __init__(
            self,
            X: pd.DataFrame,  # The original_values
            y: pd.Series,
            init_proj: int,  # see config.py
            init_dim: int,
            fig_size: int,
            selection_changed: callable,
            space_type: str,
            new_explanation_values_required: callable = None,  # (ES only)
            X_exp: pd.DataFrame = None,  # The imported_explanations (ES only)
    ):
        """
        Instantiate a new HighDimExplorer.

        Selected parameters :
            X : orignal dataset. Will be stored in a ProjectedValues oject
            X_exp : imported explained dataset. Idem.
            init_proj, init_dim : int, int, used to initialize widgets
        """
        if space_type not in ['ES', 'VS']:
            raise ValueError(f"HDE.init: space_type must be 'ES' or 'VS', not {space_type}")
        self.is_value_space = space_type == 'VS'
        if init_dim not in [2, 3]:
            raise ValueError(f"HDE.init: dim must be 2 or 3, not {init_dim}")
        self._current_dim = init_dim

        self._mask = None
        self.selection_changed = selection_changed
        self.new_explanation_values_required = new_explanation_values_required

        # IMPORTANT : if x_exp is not None : we know it's an ES HDE

        # pv_dict is a dict of ProjectedValues objects
        # Keys can be : 'original_values', 'imported_explanations', 'computed_shap', 'computed_lime'
        # VS HDE has as only on PV, pv_divt['original_values']
        # ES HDE has 3 extra PVs : 'imported_explanations', 'computed_shap', 'computed_lime'
        if not self.is_value_space:
            self.pv_dict = {
                'original_values': ProjectedValues(X),
                'imported_explanations': None,
                'computed_shap': None,
                'computed_lime': None
            }
            if X_exp is not None and len(X_exp) > 0:
                # We set the imported PV:
                self.pv_dict['imported_explanations'] = ProjectedValues(X_exp)
                self.current_pv = 'imported_explanations'
            else:
                self.pv_dict['imported_explanations'] = None
                self.current_pv = None  # We have nothing to display yet
            self.pv_dict['computed_shap'] = None
            self.pv_dict['computed_lime'] = None
        else:
            self.pv_dict = {
                'original_values': ProjectedValues(X),
            }
            # We are a VS HDE
            self.current_pv = 'original_values'

        self._y = y

        # Since HDE is responsible for storing its current proj, we check init value :
        if init_proj not in DimReducMethod.dimreduc_methods_as_list():
            raise ValueError(
                f"HDE.init: {init_proj} is not a valid projection method code"
            )
        # For each projection method, we store the widget (Card) that contains its parameters UI :
        self._proj_params = {}  # A dict of dict of dict, see below. Nested keys
        # are 'DimReducMethod' (int), then 'previous' / 'current', then 'VS' / 'ES', then 'n_neighbors' / 'MN_ratio' / 'FP_ratio'
        # app_widget holds the UI for the PaCMAP params:

        # We init PaCMAP params for both sides
        self._proj_params[DimReducMethod.dimreduc_method_as_int('PaCMAP')] = {
            "previous": {
                "VS": {"n_neighbors": 10, "MN_ratio": 0.5, "FP_ratio": 2},
                "ES": {"n_neighbors": 10, "MN_ratio": 0.5, "FP_ratio": 2},
            },
            "current": {
                "VS": {"n_neighbors": 10, "MN_ratio": 0.5, "FP_ratio": 2},
                "ES": {"n_neighbors": 10, "MN_ratio": 0.5, "FP_ratio": 2},
            },
        }

        self.wire(init_proj)

        #  Now we can init figures 2 and 3D
        self.fig_size = fig_size
        self._selection_disabled = False

        self.container = v.Container()
        self.container.class_ = "flex-fill"

        self.create_figure(2)
        self.create_figure(3)

        self._current_selection = pd.Series([False] * len(X), index=X.index)
        self._has_lasso = False
        self.active_tab = 0

    def wire(self, init_proj):
        self._proj_params_cards = {}  # A dict of dict : keys are DimReducMethod, 'VS' or 'ES', then a dict of params
        self._proj_params_cards[DimReducMethod.dimreduc_method_as_int('PaCMAP')] = get_widget(app_widget,
                                                                                              "150" if self.is_value_space else "180")
        # We initiate it in grey, not indeterminate :
        proj_circ = self.get_projection_prog_circ()
        proj_circ.color = "grey"
        proj_circ.indeterminate = False
        proj_circ.v_model = 100
        self.get_projection_select().on_event("change", self.projection_select_changed)
        self.get_projection_select().v_model = DimReducMethod.dimreduc_method_as_str(
            init_proj
        )
        # We wire events on PaCMAP sliders only (for now):
        if self.is_value_space:
            get_widget(app_widget, "15000").on_event("change", self._proj_params_changed)
            get_widget(app_widget, "15001").on_event("change", self._proj_params_changed)
            get_widget(app_widget, "15002").on_event("change", self._proj_params_changed)
        else:
            get_widget(app_widget, "18000").on_event("change", self._proj_params_changed)
            get_widget(app_widget, "18001").on_event("change", self._proj_params_changed)
            get_widget(app_widget, "18002").on_event("change", self._proj_params_changed)
        if not self.is_value_space:
            self.update_explanation_select()
            self.get_explanation_select().on_event("change", self.explanation_select_changed)

            get_widget(app_widget, "13000203").on_event("click", self.compute_btn_clicked)
            get_widget(app_widget, "13000303").on_event("click", self.compute_btn_clicked)
            self.update_compute_menu()

    # ---- Methods ------

    def disable_selection(self, is_disabled: bool):
        self.figure_2D.update_layout(
            dragmode=False if is_disabled else "lasso"
        )

    def show_trace(self, trace_id: int, show: bool):
        self.figure_2D.data[trace_id].visible = show
        self.figure_3D.data[trace_id].visible = show

    def disable_widgets(self, is_disabled: bool):
        """
        Called by GUI to enable/disable proj changes and explaination computation or change
        """
        self.get_projection_select().disabled = is_disabled
        self.get_proj_params_menu().disabled = is_disabled
        if not self.is_value_space:
            self.get_explanation_select().disabled = is_disabled
            self.get_compute_menu().disabled = is_disabled

    def display_rules(self, mask: pd.Series | None, color='blue'):
        """"
        Displays the dots corresponding to our current rules in blue, the others in grey
        """
        rs = RegionSet(self.current_X)
        if mask is None:
            mask = pd.Series([True] * len(self.current_X), index=self.current_X.index)
            color = 'transparent'
        rs.add_region(mask=mask, color=color)

        self._display_zones(rs, HighDimExplorer.RULES_TRACE)

    def display_regionset(self, region_set: RegionSet):
        """"
        Displays each region in a different color
        """
        self._display_zones(region_set, HighDimExplorer.REGIONSET_TRACE)

    def display_region(self, region: Region):
        rs = RegionSet(self.current_X)
        rs.add(region)
        self._display_zones(rs, HighDimExplorer.REGION_TRACE)

    def _display_zones(self, region_set: RegionSet, trace_id):
        """
        Paint on our extra scatter one or more zones using
        the passed colors. Zones may be region(s) or rules
        if index_list is None, we restore the original color
        Common method for display_rules and display_regions
        trace_id : (0 for default scatter plot) 1 for 'rules in progress' and 2 for 'regions' and 3 for 'region'
        """
        # We use three extra traces in the figure : the rules, the regions and the region traces (1, 2 and 3)

        if len(region_set) == 0 or not region_set.get(1).mask.any():
            # We need to clean the trace - we just hide it
            self.figure_2D.data[trace_id].visible = False
            self.figure_3D.data[trace_id].visible = False
            # And we're done
            return

        def _display_zone_on_figure(fig: FigureWidget, trace_id: int, colors: pd.Series):
            """
            Draws one zone on one figure using the passed colors
            """

            dim = 2 if isinstance(fig.data[0], Scattergl) else 3

            values = self.get_current_X_proj(dim)
            colors = colors[self.mask]

            #  We won't plot data with transparent color
            values = values.loc[colors != 'transparent']
            colors = colors.loc[colors != 'transparent']

            transparency = (len(self.pv_dict['original_values'].X) - len(colors)) / len(self.pv_dict['original_values'].X)

            logger.debug(f"HDE.dzonf: {self.get_space_name()}/{dim}D, trace: {HighDimExplorer.trace_name(trace_id)} visible?: {self.figure_2D.data[trace_id].visible if dim == 2 else self.figure_3D.data[trace_id].visible}, transparency:{round(100*transparency,2)}%")

            x = values[0]
            y = values[1]
            if dim == 3:
                z = values[2]
            else:
                z = None

            with fig.batch_update():
                fig.data[trace_id].x = x
                fig.data[trace_id].y = y
                if dim == 3:
                    fig.data[trace_id].z = z
                fig.layout.width = self.fig_size
                fig.data[trace_id].marker.color = colors

        # List of color names, 1 per point. 
        colors = region_set.get_color_serie()

        _display_zone_on_figure(self.figure_2D, trace_id, colors)
        _display_zone_on_figure(self.figure_3D, trace_id, colors)
    
    def create_figure(self, dim: int):
        """
        Called by __init__ and by set_selection
        Builds the FigureWidget for the given dimension
        """
        x = y = z = None

        if self.current_X is not None:
            proj_values = self.get_current_X_proj(dim)
            if proj_values is not None:
                x = proj_values[0]
                y = proj_values[1]
                if dim == 3:
                    z = proj_values[2]

        hde_marker = None
        if dim == 2:
            if self.is_value_space:
                hde_marker = dict(
                    color=self._y,
                    colorscale="Viridis",
                    # colorbar=
                    # dict(
                    #     thickness=20
                    # )
                )
            else:
                hde_marker = dict(color=self._y, colorscale="Viridis")
        else:
            if self.is_value_space:
                hde_marker = dict(color=self._y,
                                  colorscale="Viridis",
                                  #   colorbar=dict(
                                  #       thickness=20),
                                  size=2)
            else:
                hde_marker = dict(color=self._y, colorscale="Viridis", size=2)

        if dim == 2:
            fig = FigureWidget(
                data=[
                    Scattergl(  # Trace 0 for dots
                        x=x,
                        y=y,
                        mode="markers",
                        marker=hde_marker,
                        customdata=self._y,
                        hovertemplate="%{customdata:.3f}",
                    )
                ]
            )
            fig.add_trace(
                Scattergl(  # Trace 1 for rules
                    x=x,
                    y=y,
                    mode="markers",
                    marker=hde_marker,
                    customdata=self._y,
                    hovertemplate="%{customdata:.3f}",
                )
            )
            fig.add_trace(
                Scattergl(  # Trace 2 for regionset
                    x=x,
                    y=y,
                    mode="markers",
                    marker=hde_marker,
                    customdata=self._y,
                )
            )
            fig.add_trace(
                Scattergl(  # Trace 3for region
                    x=x,
                    y=y,
                    mode="markers",
                    marker=hde_marker,
                    customdata=self._y,
                )
            )
        else:
            fig = FigureWidget(
                data=[
                    Scatter3d(  # Trace 0 for dots
                        x=x,
                        y=y,
                        z=z,
                        mode="markers",
                        marker=hde_marker,
                        customdata=self._y,
                        hovertemplate="%{customdata:.3f}",
                    )
                ]
            )
            
            fig.add_trace(
                Scatter3d(  # Trace 1 for rules
                    x=x,
                    y=y,
                    z=z,
                    mode="markers",
                    marker=hde_marker,
                    customdata=self._y,
                    hovertemplate="%{customdata:.3f}",
                )
            )
            fig.add_trace(
                Scatter3d(  # Trace 2 for regionset
                    x=x,
                    y=y,
                    z=z,
                    mode="markers",
                    marker=hde_marker,
                    customdata=self._y,
                    hovertemplate="%{customdata:.3f}",
                )
            )
            fig.add_trace(
                Scatter3d(  # Trace 3 for region
                    x=x,
                    y=y,
                    z=z,
                    mode="markers",
                    marker=hde_marker,
                    customdata=self._y,
                    hovertemplate="%{customdata:.3f}",
                )
            )

        fig.update_layout(dragmode=False if self._selection_disabled else "lasso")
        fig.update_traces(
            selected={"marker": {"opacity": 1.0}},
            unselected={"marker": {"opacity": 0.1}},
            selector=dict(type="scatter")
        )
        fig.update_layout(
            margin=dict(
                t=0,
                b=0,
                l=0,
                r=0
            ),
            width=self.fig_size,
            height=round(self.fig_size / 2),
        )
        fig._config = fig._config | {"displaylogo": False}
        fig._config = fig._config | {'displayModeBar': True}
        # We don't want the name of the trace to appear :
        for trace_id in [0, 1, 2]:
            fig.data[trace_id].showlegend = False 
    

        if dim == 2:
            self.figure_2D = fig
            self.figure_2D.data[0].on_selection(self._selection_event)
            self.figure_2D.data[0].on_deselect(self._deselection_event)
        else:
            self.figure_3D = fig

        self.container.children = [self.figure_2D if self._current_dim == 2 else self.figure_3D]

    def redraw(self, color: pd.Series = None, trace_id: int = None):
        """
        Redraws the 2D and 3D figures. FigureWidgets are not recreated.
        color is only used to display y or y_hat or residuals
        if trace_is not None, we only redraw this trace
        """
        self.redraw_figure(self.figure_2D, color)
        self.redraw_figure(self.figure_3D, color)

    def redraw_figure(
            self,
            fig: FigureWidget,
            color: pd.Series = None,
            trace_id: int = None
    ):

        dim = (
            2 if isinstance(fig.data[0], Scattergl) else 3
        )  # dont' use self._current_dim: it may be 3D while we want to redraw figure_2D

        projection = self.get_current_X_proj(dim)
        if color is not None:
            color = color.loc[self.mask]
        x = projection[0]
        y = projection[1]
        if dim == 3:
            z = projection[2]


        for t in range(HighDimExplorer.NUM_TRACES):
            if trace_id is None or trace_id == t:
                with fig.batch_update():
                    fig.data[t].x = x
                    fig.data[t].y = y
                    if dim == 3:
                        fig.data[t].z = z
                    fig.layout.width = self.fig_size
                    if color is not None:
                        fig.data[t].marker.color = color
                    fig.data[t].customdata = color

    def compute_projs(self, params_changed: bool = False, callback: callable = None):
        """
        If check if our projs (2 and 3D), are computed.
        NOTE : we only computes the values for _pv_list[self.current_pv]
        If needed, we compute them and store them in the PV
        The callback function may by GUI.update_splash_screen or HDE.update_progress_circular
        depending of the context.
        """

        if self.current_pv is None or self.pv_dict[self.current_pv] is None:
            projected_dots_2D = projected_dots_3D = None
        else:
            projected_dots_2D = self.get_current_X_proj(2)
            projected_dots_3D = self.get_current_X_proj(3)

        if params_changed:
            kwargs = self._proj_params[self._get_projection_method()]["current"][self.get_space_name()]
        else:
            kwargs = {}

        if projected_dots_2D is None or params_changed:
            self.pv_dict[self.current_pv].set_proj_values(
                self._get_projection_method(),
                2,
                compute_projection(
                    self.pv_dict[self.current_pv].X,
                    self._y,
                    self._get_projection_method(),
                    2,
                    callback,
                    **kwargs
                ),
            )

            self.redraw_figure(self.figure_2D)

        if projected_dots_3D is None or params_changed:
            self.pv_dict[self.current_pv].set_proj_values(
                self._get_projection_method(),
                3,
                compute_projection(
                    self.pv_dict[self.current_pv].X,
                    self._y,
                    self._get_projection_method(),
                    3,
                    callback,
                    **kwargs
                ),
            )
            self.redraw_figure(self.figure_3D)

    def _proj_params_changed(self, widget, event, data):
        """
        Called when params slider changed"""
        # We disable the prooj params menu :
        self.get_proj_params_menu().disabled = True

        # We determine which param changed :
        if widget == get_widget(app_widget, "15000" if self.is_value_space else "18000"):
            changed_param = 'n_neighbors'
        elif widget == get_widget(app_widget, "15001" if self.is_value_space else "18001"):
            changed_param = 'MN_ratio'
        else:
            changed_param = 'FP_ratio'

        # We store previous value ...
        self._proj_params[self._get_projection_method()]["previous"][self.get_space_name()][changed_param] = \
            self._proj_params[self._get_projection_method()]["current"][self.get_space_name()][changed_param]
        # .. and new value :
        self._proj_params[self._get_projection_method()]["current"][self.get_space_name()][changed_param] = data

        # We compute the PaCMAP new projection :
        self.compute_projs(True, self.update_progress_circular)  # to ensure we got the values
        self.redraw()

        self.get_proj_params_menu().disabled = False

    def update_progress_circular(
            self, caller, progress: int, duration: float
    ):
        """
        Each proj computation consists in 2 (2D and 3D) tasks.
        So progress of each task in divided by 2 and summed together
        """
        prog_circular = get_widget(app_widget, "16") if self.is_value_space else get_widget(app_widget, "19")

        if prog_circular.color == "grey":
            prog_circular.color = "blue"
            # Since we don't have fine-grained progress, we set it to 'indeterminate'
            prog_circular.indeterminate = True
            # But i still need to store total progress in v_model :
            prog_circular.v_model = 0
            # We lock it during computation :
            prog_circular.disabled = True

        # Strange sicen we're in 'indeterminate' mode, but i need it, cf supra
        prog_circular.v_model = prog_circular.v_model + round(
            progress / 2
        )

        if prog_circular.v_model == 100:
            prog_circular.indeterminate = False
            prog_circular.color = "grey"
            prog_circular.disabled = False

    def projection_select_changed(self, widget, event, data):
        """ "
        Called when the user changes the projection method
        If needed, we compute the new projection
        """
        self.get_projection_select().disabled = True
        # We disable proj params if  not PaCMAP:
        self.get_proj_params_menu().disabled = self._get_projection_method() != DimReducMethod.dimreduc_method_as_int(
            'PaCMAP')
        self.compute_projs(False, self.update_progress_circular)  # to ensure we got the values
        self.get_projection_select().disabled = False
        self.redraw()

    def explanation_select_changed(self, widget, event, data):
        """
        Called when the user choses another dataframe
        """
        # Remember : impossible items ine thee Select are disabled = we have the desired values

        if data == "Imported":
            self.current_pv = 'imported_explanations'
        elif data == "SHAP":
            self.current_pv = 'computed_shap'
        else:  # LIME
            self.current_pv = 'computed_lime'
        self.redraw()

    def get_compute_menu(self):
        """
       Called at startup by the GUI (only ES HDE)
       """
        return get_widget(app_widget, "13")

    def update_compute_menu(self):
        we_have_computed_shap = self.pv_dict['computed_shap'] is not None
        get_widget(app_widget, "130000").disabled = we_have_computed_shap
        get_widget(app_widget, "13000203").disabled = we_have_computed_shap

        we_have_computed_lime = self.pv_dict['computed_lime'] is not None
        get_widget(app_widget, "130001").disabled = we_have_computed_lime
        get_widget(app_widget, "13000303").disabled = we_have_computed_lime

    def compute_btn_clicked(self, widget, event, data):
        """
        Called when new explanation computed values are wanted
        """
        # This compute btn is no longer useful / clickable
        widget.disabled = True

        if widget == get_widget(app_widget, "13000203"):
            desired_explain_method = ExplanationMethod.SHAP
        else:
            desired_explain_method = ExplanationMethod.LIME

        self.current_pv = 'computed_shap' if desired_explain_method == ExplanationMethod.SHAP else 'computed_lime'
        self.pv_dict[self.current_pv] = ProjectedValues(
            self.new_explanation_values_required(desired_explain_method, self.update_progress_linear))

        # We compute proj for this new PV :
        self.compute_projs(False, self.update_progress_circular)
        self.update_explanation_select()
        self.update_compute_menu()
        self.redraw_figure(self.figure_3D)

    def update_progress_linear(self, method: ExplanationMethod, progress: int, duration: float):
        """
        Called by the computation process (SHAP or LUME) to udpate the progress linear
        """

        if method.explanation_method == ExplanationMethod.SHAP:
            progress_linear = get_widget(app_widget, "13000201")
            progress_linear.indeterminate = True
        else:
            progress_linear = get_widget(app_widget, "13000301")

        progress_linear.v_model = progress

        if progress == 100:
            tab = None
            if method.explanation_method == ExplanationMethod.SHAP:
                tab = get_widget(app_widget, "130000")
                progress_linear.indeterminate = False
            else:
                tab = get_widget(app_widget, "130001")
                progress_linear.v_model = progress
            tab.disabled = True

    def set_dimension(self, dim: int):
        # Dimension is stored in the instance variable _current_dim
        """
        At runtime, GUI calls this function and swap our 2 and 3D figures
        """
        self._current_dim = dim
        self.container.children = [self.figure_2D] if dim == 2 else [self.figure_3D]

    def _get_projection_method(self) -> int:
        # proj is stored in the proj Select widget
        """
        Returns the current projection method
        """
        return DimReducMethod.dimreduc_method_as_int(
            self.get_projection_select().v_model
        )

    def _selection_event(self, trace, points, selector, *args):
        """Called whenever the user selects dots on the scatter plot"""
        # We don't call GUI.selection_changed if 'selectedpoints' length is 0 : it's handled by -deselection_event

        # We convert selected rows in mask
        self._current_selection = utils.rows_to_mask(self.pv_dict['original_values'].X, points.point_inds)

        if self._current_selection.any():
            # NOTE : Plotly doesn't allow to show selection on Scatter3d
            self._has_lasso = True

            # We tell the GUI
            # NOTE : here we convert row ids to dataframe indexes
            self.selection_changed(self, self._current_selection)

    def _deselection_event(self, *args):
        """Called on deselection"""
        # We tell the GUI
        self._current_selection = utils.rows_to_mask(self.pv_dict['original_values'].X, [])
        self._has_lasso = False
        self.selection_changed(self, self._current_selection)

    def set_selection(self, new_selection_mask: pd.Series):
        """
        Called by tne UI when a new selection occured on the other HDE
        """

        if not self._current_selection.any() and not new_selection_mask.any():
            # New selection is empty. We already have an empty selection : nothing to do
            return

        if not new_selection_mask.any():
            self._current_selection = new_selection_mask
            # We have to rebuild our figure:
            self.create_figure(2)
            return

        if self._has_lasso:
            # We don't have lasso anymore
            self._has_lasso = False
            # We have to rebuild our figure:
            self.create_figure(2)
            self.figure_2D.data[0].selectedpoints = utils.mask_to_rows(new_selection_mask)
            self._current_selection = new_selection_mask
            return

        # We set the new selection on our figures :
        self.figure_2D.update_traces(selectedpoints=utils.mask_to_rows(new_selection_mask))
        # We store the new selection
        self._current_selection = new_selection_mask

<<<<<<< HEAD
    def create_figure(self, dim: int):
        """
        Called by __init__ and by set_selection
        Builds the FigureWidget for the given dimension
        """
        x = y = z = None

        if self.current_X is not None:
            proj_values = self.get_current_X_proj(dim)
            if proj_values is not None:
                x = proj_values[0]
                y = proj_values[1]
                if dim == 3:
                    z = proj_values[2]

        hde_marker = {'color': self._y, 'colorscale': "Viridis"}

        if dim == 3:
            hde_marker['size'] = 2

        fig_args = {
            'x': x,
            'y': y,
            'mode': "markers",
            'marker': hde_marker,
            'customdata': self._y,
            'hovertemplate': "%{customdata:.3f}",
        }
        if dim == 3:
            fig_args['z'] = z
            fig_builder = Scatter3d
        else:
            fig_builder = Scattergl

        fig = FigureWidget(data=[fig_builder(**fig_args)])  # Trace 0 for dots
        fig.add_trace(fig_builder(**fig_args))  # Trace 1 for rules
        fig.add_trace(fig_builder(**fig_args))  # Trace 2 for region set
        fig.add_trace(fig_builder(**fig_args))  # Trace 3 for region

        fig.update_layout(dragmode=False if self._selection_disabled else "lasso")
        fig.update_traces(
            selected={"marker": {"opacity": 1.0}},
            unselected={"marker": {"opacity": 0.1}},
            selector={'type': "scatter"}
        )
        fig.update_layout(
            margin={
                't': 0,
                'b': 0,
                'l': 0,
                'r': 0
            },
            width=self.fig_size,
            height=round(self.fig_size / 2),
        )
        fig._config = fig._config | {"displaylogo": False}
        fig._config = fig._config | {'displayModeBar': True}
        # We don't want the name of the trace to appear :
        for trace_id in range(len(fig.data)):
            fig.data[trace_id].showlegend = False

        if dim == 2:
            self.figure_2D = fig
            self.figure_2D.data[0].on_selection(self._selection_event)
            self.figure_2D.data[0].on_deselect(self._deselection_event)
        else:
            self.figure_3D = fig

        self.container.children = [self.figure_2D if self._current_dim == 2 else self.figure_3D]

    def redraw(self, color: pd.Series = None):
        """
        Redraws the 2D and 3D figures. FigureWidgets are not recreated.
        """
        self.redraw_figure(self.figure_2D, color)
        self.redraw_figure(self.figure_3D, color)

    def redraw_figure(
            self,
            fig: FigureWidget,
            color: pd.Series = None,
            trace_id=0
    ):

        dim = (
            2 if isinstance(fig.data[0], Scattergl) else 3
        )  # dont' use self._current_dim: it may be 3D while we want to redraw figure_2D

        projection = self.get_current_X_proj(dim)
        if color is not None:
            color = color.loc[self.mask]
        x = projection[0]
        y = projection[1]
        if dim == 3:
            z = projection[2]

        with fig.batch_update():
            fig.data[trace_id].x = x
            fig.data[trace_id].y = y
            if dim == 3:
                fig.data[trace_id].z = z
            fig.layout.width = self.fig_size
            if color is not None:
                fig.data[trace_id].marker.color = color
            fig.data[trace_id].customdata = color

=======
>>>>>>> 05bbe1ef
    def get_projection_select(self):
        """
       Called at startup by the GUI
       """
        return get_widget(app_widget, "14") if self.is_value_space else get_widget(app_widget, "17")

    def get_projection_prog_circ(self) -> v.ProgressCircular:
        """
       Called at startup by the GUI
       """
        return get_widget(app_widget, "16") if self.is_value_space else get_widget(app_widget, "19")

    def get_explanation_select(self):
        """
       Called at startup by the GUI (only ES HE)
       """
        return get_widget(app_widget, "12")

    def update_explanation_select(self):
        """
       Called at startup by the GUI (only ES HE)
       """
        self.get_explanation_select().items = [
            {"text": "Imported", "disabled": self.pv_dict['imported_explanations'] is None},
            {"text": "SHAP", "disabled": self.pv_dict['computed_shap'] is None},
            {"text": "LIME", "disabled": self.pv_dict['computed_lime'] is None},
        ]

    def get_proj_params_menu(self):
        """
        Called at startup by the GUI
        """
        # We return
        proj_params_menu = get_widget(app_widget, "15") if self.is_value_space else get_widget(app_widget, "18")
        # We neet to set a Card, depending on the projection method
        if self._get_projection_method() == DimReducMethod.dimreduc_method_as_int('PaCMAP'):
            proj_params_menu.children = [self._proj_params_cards[DimReducMethod.dimreduc_method_as_int('PaCMAP')]]
        proj_params_menu.disabled = self._get_projection_method() != DimReducMethod.dimreduc_method_as_int('PaCMAP')

        return proj_params_menu

    def get_space_name(self) -> str:
        """
        For debug purposes only. Not very reliable.
        """
        return "VS" if self.is_value_space else "ES"

    @property
    def current_X(self) -> pd.DataFrame | None:
        if self.current_pv is None:
            return None  # When we're an ES HDE and no explanation have been imported nor computed yet
        return self.pv_dict[self.current_pv].X

    @property
    def mask(self):
        if self._mask is None:
            X = self.current_X
            self._mask = pd.Series([False] * len(X), index=X.index)
            limit = config.MAX_DOTS
            if len(X) > limit:
                indices = np.random.choice(X.index, size=limit, replace=False)
                self._mask.loc[indices] = True
            else:
                self._mask.loc[:] = True
        return self._mask

    def get_current_X_proj(self, dim: int, masked: bool = True) -> pd.DataFrame | None:
        X = self.pv_dict[self.current_pv].get_proj_values(self._get_projection_method(), dim)
        if X is None:
            return
        if masked:
            return X.loc[self.mask]
        return X

    def selection_to_mask(self, row_numbers, dim):
        selection = utils.rows_to_mask(self.pv_dict['original_values'].X.loc[self.mask], row_numbers)
        X_train = self.get_current_X_proj(dim)
        knn = KNeighborsClassifier().fit(X_train, selection)
        X_predict = self.get_current_X_proj(dim, masked=False)
        guessed_selection = pd.Series(knn.predict(X_predict), index=X_predict.index)
        print('mean', selection.mean(), guessed_selection.mean())
        print('len', len(selection), len(guessed_selection))
        # KNN extrapolation
        return guessed_selection.astype(bool)

    def set_tab(self, tab):
        self.show_trace(HighDimExplorer.VALUES_TRACE, True)
        self.show_trace(HighDimExplorer.RULES_TRACE, tab == 1)
        self.show_trace(HighDimExplorer.REGIONSET_TRACE, tab == 2)
        self.show_trace(HighDimExplorer.REGION_TRACE, tab == 3)
        self.show_trace(self.VALUES_TRACE, True)
        self.show_trace(self.RULES_TRACE, tab == 1)
        self.show_trace(self.REGIONSET_TRACE, tab == 2)
        self.show_trace(self.REGION_TRACE, tab == 3)
        # and it's the only place where selection is allowed
        self.disable_selection(tab != 1)
        self.active_tab = tab<|MERGE_RESOLUTION|>--- conflicted
+++ resolved
@@ -775,7 +775,6 @@
         # We store the new selection
         self._current_selection = new_selection_mask
 
-<<<<<<< HEAD
     def create_figure(self, dim: int):
         """
         Called by __init__ and by set_selection
@@ -882,8 +881,6 @@
                 fig.data[trace_id].marker.color = color
             fig.data[trace_id].customdata = color
 
-=======
->>>>>>> 05bbe1ef
     def get_projection_select(self):
         """
        Called at startup by the GUI
