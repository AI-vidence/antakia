--- conflicted
+++ resolved
@@ -463,7 +463,8 @@
         # We don't call GUI.selection_changed if 'selectedpoints' length is 0 : it's handled by -deselection_event
 
         # We convert selected rows in indexes
-        self._current_selection = self.selection_to_mask(points.point_inds, dim=self._current_dim)
+        self._current_selection = utils.rows_to_mask(self.pv_list[0].X, points.point_inds)
+
         if self._current_selection.any():
             # NOTE : Plotly doesn't allow to show selection on Scatter3d
             self._has_lasso = True
@@ -656,12 +657,6 @@
             2 if isinstance(fig.data[0], Scattergl) else 3
         )  # dont' use self._current_dim: it may be 3D while we want to redraw figure_2D
 
-<<<<<<< HEAD
-        x = self.pv_list[self.current_pv].get_proj_values(self._get_projection_method(), dim)[0]
-        y = self.pv_list[self.current_pv].get_proj_values(self._get_projection_method(), dim)[1]
-        if dim == 3:
-            z = self.pv_list[self.current_pv].get_proj_values(self._get_projection_method(), dim)[2]
-=======
         projection = self.get_current_X_proj(dim)
         if color is not None:
             color = color.loc[self.mask]
@@ -669,7 +664,6 @@
         y = projection[1]
         if dim == 3:
             z = projection[2]
->>>>>>> e048e32a
 
         with fig.batch_update():
             fig.data[0].x = x
@@ -741,15 +735,12 @@
         return "VS" if self.is_value_space else "ES"
 
     def get_current_X(self) -> pd.DataFrame:
-<<<<<<< HEAD
-        return self.pv_list[self.current_pv].X
-=======
         return self.pv_list[self.current_pv].X
 
     @property
     def mask(self):
         if self._mask is None:
-            limit = 5000
+            limit = config.MAX_DOTS
             X = self.get_current_X()
             if len(X) > limit:
                 indices = np.random.choice(self.get_current_X().index, size=limit)
@@ -776,5 +767,4 @@
         print('mean', selection.mean(), guessed_selection.mean())
         print('len', len(selection), len(guessed_selection))
         # KNN extrapolation
-        return guessed_selection.astype(bool)
->>>>>>> e048e32a
+        return guessed_selection.astype(bool)