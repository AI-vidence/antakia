--- conflicted
+++ resolved
@@ -789,7 +789,6 @@
                                         ),
                                     ]
                                 )
-
                             ],
                         ),
                     ],
@@ -1098,232 +1097,80 @@
                                                                  )
                                                              ],
 
-                                                         ),
-                                                     ]
-                                                 )
-                                             ],
-                                         ),
-                                     ]
+                                                 ),
+                                             ]
+                                         )
+                                     ],
                                  ),
-                                 v.TabItem(  # Tab 2) Regions #44
+                             ]
+                         ),
+                         v.TabItem(  # Tab 2) Regions #44
+                             children=[
+                                 v.Sheet(  # 440
+                                     class_="d-flex flex-row",
                                      children=[
-                                         v.Sheet(  # 440
-                                             class_="d-flex flex-row",
+                                         v.Sheet(  # v.Sheet Col 1 # 4400
                                              children=[
-                                                 v.Sheet(  # v.Sheet Col 1 # 4400
+                                                 v.Html(  # 44000
+                                                     tag="h3",
+                                                     class_="ml-2",
+                                                     children=["Regions :"],
+                                                 ),
+                                                 v.Container(  # 44001
+                                                     class_="d-flex align-start",
                                                      children=[
-                                                         v.Html(  # 44000
-                                                             tag="h3",
-                                                             class_="ml-2",
-                                                             children=["Regions :"],
-                                                         ),
-                                                         v.Container(  # 44001
-                                                             class_="d-flex align-start",
+                                                         ColorTable(  # 440010
+                                                             headers=headers2[:-1],
+                                                             items=dummy_regions_df.to_dict(
+                                                                 "records"
+                                                             ),
+                                                         )
+                                                     ],
+                                                 ),
+                                                 v.Html(  # 44002
+                                                     tag="p",
+                                                     class_="ml-2 mb-2",
+                                                     children=["0 region, 0% of the dataset"],
+                                                 ),
+                                             ]
+                                         ),  # End Col 1
+                                         v.Col(  # v.Sheet Col 2 = buttons #4401
+                                             class_="flex-column ml-5 ",
+                                             style_="size: 50%",
+                                             children=[
+                                                 v.Row(  # 44010
+                                                     class_="flex-column",
+                                                     children=[
+                                                         v.Tooltip(  # 440100
+                                                             bottom=True,
+                                                             v_slots=[
+                                                                 {
+                                                                     'name': 'activator',
+                                                                     'variable': 'tooltip',
+                                                                     'children':
+                                                                         v.Btn(  # 4401000
+                                                                             v_on='tooltip.on',
+                                                                             class_="ml-3 mt-8 green white--text",
+                                                                             children=[
+                                                                                 v.Icon(
+                                                                                     class_="mr-2",
+                                                                                     children=[
+                                                                                         "mdi-swap-horizontal-circle-outline"
+                                                                                     ],
+                                                                                 ),
+                                                                                 "Substitute",
+                                                                             ],
+                                                                         )
+                                                                 }
+                                                             ],
                                                              children=[
-                                                                 ColorTable(  # 440010
-                                                                     headers=headers2[:-1],
-                                                                     items=dummy_regions_df.to_dict(
-                                                                         "records"
-                                                                     ),
-                                                                 )
-                                                             ],
-                                                         ),
-                                                         v.Html(  # 44002
-                                                             tag="p",
-                                                             class_="ml-2 mb-2",
-                                                             children=["0 region, 0% of the dataset"],
-                                                         ),
-                                                     ]
-                                                 ),  # End Col 1
-                                                 v.Col(  # v.Sheet Col 2 = buttons #4401
-                                                     class_="flex-column ml-5 ",
-                                                     style_="size: 50%",
-                                                     children=[
-                                                         v.Row(  # 44010
-                                                             class_="flex-column",
-                                                             children=[
-                                                                 v.Tooltip(  # 440100
-                                                                     bottom=True,
-                                                                     v_slots=[
-                                                                         {
-                                                                             'name': 'activator',
-                                                                             'variable': 'tooltip',
-                                                                             'children':
-                                                                                 v.Btn(  # 4401000
-                                                                                     v_on='tooltip.on',
-                                                                                     class_="ml-3 mt-8 green white--text",
-                                                                                     children=[
-                                                                                         v.Icon(
-                                                                                             class_="mr-2",
-                                                                                             children=[
-                                                                                                 "mdi-swap-horizontal-circle-outline"
-                                                                                             ],
-                                                                                         ),
-                                                                                         "Substitute",
-                                                                                     ],
-                                                                                 )
-                                                                         }
-                                                                     ],
-                                                                     children=[
-                                                                         'Find an explicable surrogale model on this region']
-                                                                 )
-                                                             ]
-                                                         ),
-                                                         v.Row(  # 44011
-                                                             class_="flex-column",
-                                                             children=[
-                                                                 v.Btn(  # 440110
-                                                                     class_="ml-3 mt-3 blue",
-                                                                     children=[
-                                                                         v.Icon(
-                                                                             class_="mr-2",
-                                                                             children=[
-                                                                                 "mdi-animation-outline"
-                                                                             ],
-                                                                         ),
-                                                                         "Subdivide",
-                                                                     ],
-                                                                 )
-                                                             ]
-                                                         ),
-                                                         v.Row(  # 44012
-                                                             class_="flex-column",
-                                                             children=[
-                                                                 v.Btn(  # 440120
-                                                                     class_="ml-3 mt-3 grey",
-                                                                     children=[
-                                                                         v.Icon(
-                                                                             class_="mr-2",
-                                                                             children=[
-                                                                                 "mdi-trash-can-outline"
-                                                                             ],
-                                                                         ),
-                                                                         "Delete",
-                                                                     ],
-                                                                 )
-                                                             ]
-                                                         )
-                                                     ]  # End v.Sheet Col 2 children
-                                                 ),  # End v.Sheet Col 2 = buttons
-                                                 v.Col(  # v.Sheet Col 3 # 4402
-                                                     class_="flex-column ml-5",
-                                                     style_="size: 50%",
-                                                     children=[
-<<<<<<< HEAD
-                                                         v.Row(  # 44020
-                                                             class_="flex-column",
-                                                             children=[
-                                                                 v.Tooltip(  # 440200
-                                                                     bottom=True,
-                                                                     v_slots=[
-                                                                         {
-                                                                             'name': 'activator',
-                                                                             'variable': 'tooltip',
-                                                                             'children':
-                                                                                 v.Btn(  # 4402000
-                                                                                     v_on='tooltip.on',
-                                                                                     class_="ml-3 mt-8 primary",
-                                                                                     children=[
-                                                                                         v.Icon(  # 44020000
-                                                                                             class_="mr-2",
-                                                                                             children=[
-                                                                                                 "mdi-auto-fix"
-                                                                                             ],
-                                                                                         ),
-                                                                                         "Auto-clustering",
-                                                                                     ],
-                                                                                 )
-                                                                         }
-                                                                     ],
-                                                                     children=[
-                                                                         'Find homogeneous regions in both spaces']
-                                                                 )
-                                                             ]
-                                                         ),
-                                                         v.Row(  # 44021
-                                                             class_="flex-column",
-                                                             children=[
-                                                                 v.Tooltip(  # 440210
-                                                                     bottom=True,
-                                                                     v_slots=[
-                                                                         {
-                                                                             'name': 'activator',
-                                                                             'variable': 'tooltip',
-                                                                             'children':
-                                                                                 v.Slider(  # 4402100
-                                                                                     v_on='tooltip.on',
-                                                                                     class_="mt-10",
-                                                                                     v_model=6,
-                                                                                     min=2,
-                                                                                     max=12,
-                                                                                     thumb_color='blue',  # marker color
-                                                                                     step=1,
-                                                                                     thumb_label="always"
-                                                                                 ),
-                                                                         }
-                                                                     ],
-                                                                     children=['Numner of clusters you expect to find']
-                                                                 ),
-                                                                 v.Checkbox(  # 440211
-                                                                     class_="ma-2",
-                                                                     v_model=True,
-                                                                     label="Automatic number of clusters"
-                                                                 ),
-                                                                 v.ProgressLinear(  # 440212
-                                                                     style_="width: 100%",
-                                                                     class_="py-0 mx-5",
-                                                                     v_model=0,
-                                                                     color="primary",
-                                                                     height="15",
-                                                                 )
-
-                                                             ]
-                                                         ),
-                                                     ]  # End v.Sheet Col 3 children
-                                                 )  # End v.Sheet Col 3
-                                             ]  # End v.Sheet children
-                                         ),  # End v.Sheet
-                                     ]  # End of v.TabItem #2 children
-                                 ),  # End of v.TabItem #2
-                                 v.TabItem(  # TabItem #3 Substitution #45
-                                     children=[
-                                         v.Sheet(  # 450
-                                             class_="d-flex",
-                                             children=[
-                                                 v.Sheet(  # Col1 #4500
-                                                     class_="ma-2 d-flex flex-column",
-                                                     children=[
-                                                         v.Sheet(  # 45000
-                                                             class_="ma-1 d-flex flex-row align-center",
-                                                             children=[
-                                                                 v.Html(class_="mr-2", tag="h3", children=["Region"]),
-                                                                 # 450000
-                                                                 v.Chip(  # 450001
-                                                                     color="red",
-                                                                     children=["1"],
-                                                                 ),
-                                                                 v.Html(class_="ml-2", tag="h3",
-                                                                        children=["3 rules, 240 points, 23% dataset"]),
-                                                                 # 450002
-                                                             ]
-                                                         ),
-                                                         SubModelTable(  # 45001
-                                                             headers=[
-                                                                 {
-                                                                     "text": column,
-                                                                     "sortable": True,
-                                                                     "value": column,
-                                                                     # "class": "primary white--text",\
-                                                                 }
-                                                                 for column in dummy_sub_models_df.columns
-                                                             ],
-                                                             items=dummy_sub_models_df.to_dict("records"),
+                                                                 'Find an explicable surrogale model on this region']
                                                          )
                                                      ]
                                                  ),
-                                                 v.Sheet(  # Col2 #4501
-                                                     class_="ml-4 d-flex flex-column",
-=======
+                                                 v.Row(  # 44011
+                                                     class_="flex-column",
+                                                     children=[
                                                          v.Tooltip(  # 440110
                                                              bottom=True,
                                                              v_slots=[
@@ -1419,42 +1266,69 @@
                                              children=[
                                                  v.Row(  # 44020
                                                      class_="flex-column",
->>>>>>> 37cb4f4f
                                                      children=[
-                                                         v.Tooltip(  # 45010
+                                                         v.Tooltip(  # 440200
                                                              bottom=True,
                                                              v_slots=[
                                                                  {
                                                                      'name': 'activator',
                                                                      'variable': 'tooltip',
                                                                      'children':
-                                                                         v.Btn(  # 450100
+                                                                         v.Btn(  # 4402000
                                                                              v_on='tooltip.on',
-                                                                             class_="ma-1 mt-12 green white--text",
+                                                                             class_="ml-3 mt-8 primary",
                                                                              children=[
-                                                                                 v.Icon(
+                                                                                 v.Icon(  # 44020000
                                                                                      class_="mr-2",
                                                                                      children=[
-                                                                                         "mdi-check"
+                                                                                         "mdi-auto-fix"
                                                                                      ],
                                                                                  ),
-                                                                                 "Validate sub-model",
+                                                                                 "Auto-clustering",
                                                                              ],
+                                                                         )
+                                                                 }
+                                                             ],
+                                                             children=['Find homogeneous regions in both spaces']
+                                                         )
+                                                     ]
+                                                 ),
+                                                 v.Row(  # 44021
+                                                     class_="flex-column",
+                                                     children=[
+                                                         v.Tooltip(  # 440210
+                                                             bottom=True,
+                                                             v_slots=[
+                                                                 {
+                                                                     'name': 'activator',
+                                                                     'variable': 'tooltip',
+                                                                     'children':
+                                                                         v.Slider(  # 4402100
+                                                                             v_on='tooltip.on',
+                                                                             class_="mt-10",
+                                                                             v_model=6,
+                                                                             min=2,
+                                                                             max=12,
+                                                                             thumb_color='blue',  # marker color
+                                                                             step=1,
+                                                                             thumb_label="always"
                                                                          ),
                                                                  }
                                                              ],
-                                                             children=['Chose this submodel']
+                                                             children=['Numner of clusters you expect to find']
                                                          ),
-                                                         v.ProgressLinear(  # 45011
-                                                             style_="width: 80%",
-                                                             class_="py-0 mx-5 mt-6",
+                                                         v.Checkbox(  # 440211
+                                                             class_="ma-2",
+                                                             v_model=True,
+                                                             label="Automatic number of clusters"
+                                                         ),
+                                                         v.ProgressLinear(  # 440212
+                                                             style_="width: 100%",
+                                                             class_="py-0 mx-5",
                                                              v_model=0,
+                                                             color="primary",
                                                              height="15",
-                                                             indeterminate=True,
-                                                             color="blue",
                                                          )
-<<<<<<< HEAD
-=======
                                                      ]
                                                  ),
                                              ]  # End v.Sheet Col 3 children
@@ -1482,17 +1356,67 @@
                                                          v.Html(class_="ml-2", tag="h3",
                                                                 children=["3 rules, 240 points, 23% dataset"]),
                                                          # 450002
->>>>>>> 37cb4f4f
                                                      ]
                                                  ),
+                                                 SubModelTable(  # 45001
+                                                     headers=[
+                                                         {
+                                                             "text": column,
+                                                             "sortable": True,
+                                                             "value": column,
+                                                             # "class": "primary white--text",\
+                                                         }
+                                                         for column in dummy_sub_models_df.columns
+                                                     ],
+                                                     items=dummy_sub_models_df.to_dict("records"),
+                                                 )
                                              ]
-                                         )
+                                         ),
+                                         v.Sheet(  # Col2 #4501
+                                             class_="ml-4 d-flex flex-column",
+                                             children=[
+                                                 v.Tooltip(  # 45010
+                                                     bottom=True,
+                                                     v_slots=[
+                                                         {
+                                                             'name': 'activator',
+                                                             'variable': 'tooltip',
+                                                             'children':
+                                                                 v.Btn(  # 450100
+                                                                     v_on='tooltip.on',
+                                                                     class_="ma-1 mt-12 green white--text",
+                                                                     children=[
+                                                                         v.Icon(
+                                                                             class_="mr-2",
+                                                                             children=[
+                                                                                 "mdi-check"
+                                                                             ],
+                                                                         ),
+                                                                         "Validate sub-model",
+                                                                     ],
+                                                                 ),
+                                                         }
+                                                     ],
+                                                     children=['Chose this submodel']
+                                                 ),
+                                                 v.ProgressLinear(  # 45011
+                                                     style_="width: 80%",
+                                                     class_="py-0 mx-5 mt-6",
+                                                     v_model=0,
+                                                     height="15",
+                                                     indeterminate=True,
+                                                     color="blue",
+                                                 )
+                                             ]
+                                         ),
                                      ]
                                  )
                              ]
-                )  # End of v.Tabs
-            ]  # End v.Col children
-        )  # End of v.Col
+                         )
+                     ]
+        )  # End of v.Tabs
+    ]  # End v.Col children
+)  # End of v.Col
 
 
 app_widget = AppWidget()