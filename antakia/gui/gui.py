from __future__ import annotations
import pandas as pd

import ipyvuetify as v
import IPython.display
import ipywidgets as widgets

from antakia.data_handler.projected_values import ProjectedValues
from antakia.data_handler.region import ModelRegionSet, ModelRegion
from antakia.gui.explanation_values import ExplanationValues
from antakia.utils.long_task import LongTask
from antakia.compute.explanation.explanation_method import ExplanationMethod
from antakia.compute.dim_reduction.dim_reduc_method import DimReducMethod
from antakia.compute.auto_cluster.auto_cluster import AutoCluster
from antakia.compute.skope_rule.skope_rule import skope_rules
import antakia.config as config
from antakia.data_handler.rules import Rule, RuleSet

from antakia.gui.widgets import get_widget, change_widget, splash_widget, app_widget
from antakia.gui.highdimexplorer import HighDimExplorer
from antakia.gui.ruleswidget import RulesWidget

import copy

import logging
from antakia.utils.logging import conf_logger
from antakia.utils.utils import boolean_mask
from antakia.utils.variable import DataVariables

logger = logging.getLogger(__name__)
conf_logger(logger)


class GUI:
    """
    GUI class.

    The GUI guides the user through the AntakIA process.
    It stores Xs, Y and the model to explain.
    It displays a UI (app_graph) and creates various UI objects, in particular
    two HighDimExplorers resposnible to compute or project values in 2 spaces.

    The interface is built using ipyvuetify and plotly.
    It heavily relies on the IPyWidgets framework.

    Instance Attributes
    ---------------------
    X : Pandas DataFrame, the orignal dataset
    y : Pandas Series, target values
    model : a model
    X_exp : a Pandas DataFrame, containing imported explanations
    variables : a list of Variable
    selection_ids : a list of a pd.DataFrame indexes, corresponding to the current selected points
        IMPORTANT : a dataframe index may differ from the row number
    vs_hde, es_hde : HighDimExplorer for the VS and ES space
    vs_rules_wgt, es_rules_wgt : RulesWidget
    region_set : a list of Region,
        a region is a dict : {'num':int, 'rules': list of rules, 'indexes', 'model': str, 'score': str}
        if the list of rules is None, the region has been defined with auto-cluster
        num start at 1
    validated_rules_region, validated_region, validated_sub_model

    """

    def __init__(
            self,
            X: pd.DataFrame,
            y: pd.Series,
            model,
            variables: DataVariables,
            X_test: pd.DataFrame,
            y_test: pd.Series,
            X_exp: pd.DataFrame | None = None,
            score: callable | str = "mse",
    ):
        self.tab = 1
        self.X = X
        self.X_test = X_test
        self.y = y
        self.y_test = y_test
        self._y_pred = None
        self.model = model
        self.variables: DataVariables = variables
        self.score = score
        if X_exp is not None:
            if X.reindex(X_exp.index).iloc[:, 0].isna().sum() != X.iloc[:, 0].isna().sum():
                raise IndexError('X and X_exp must share the same index')
        if X.reindex(y.index).iloc[:, 0].isna().sum() != X.iloc[:, 0].isna().sum():
            raise IndexError('X and y must share the same index')
        # Init value space widgets
        self.new_selection = False
        self.selection_mask = boolean_mask(X, True)
        init_dim = config.DEFAULT_DIMENSION
        # first hde
        self.vs_hde = HighDimExplorer(
            ProjectedValues(self.X, self.y),
            init_dim,
            int(config.INIT_FIG_WIDTH / 2),
            self.selection_changed,
            'VS',
        )
        # then rules
        self.vs_rules_wgt = RulesWidget(self.X, self.y, self.variables, True, self.new_rules_defined)

        # init Explanation space
        # first explanation getter/compute
        self.exp_values = ExplanationValues(self.X, self.y, self.model, self.explanation_changed_callback, X_exp)
        # then hde
        self.es_hde = HighDimExplorer(
            self.exp_values.current_pv,
            init_dim,
            int(config.INIT_FIG_WIDTH / 2),
            self.selection_changed,
            'ES'
        )
        # finally rules
        self.es_rules_wgt = RulesWidget(X_exp, self.y, self.variables, False)

        # init selection to all points

        # We set empty rules for now :
        self.vs_rules_wgt.disable()
        self.es_rules_wgt.disable()

        # init tabs
        self.region_num_for_validated_rules = None  # tab 1 : number of the region created when validating rules
        self.region_set = ModelRegionSet(self.X, self.y, self.X_test, self.y_test, self.model, self.score)
        self.substitute_region = None
        self.substitution_model_training = False  # tab 3 : training flag

        # UI rules :
        # We disable the selection datatable at startup (bottom of tab 1)
        get_widget(app_widget, "4320").disabled = True

        # We add both widgets to the current notebook cell and hide them
        IPython.display.display(splash_widget, app_widget)
        splash_widget.hide()
        app_widget.hide()

    @property
    def selected_regions(self):
        return get_widget(app_widget, "440010").selected

    @selected_regions.setter
    def selected_regions(self, value):
        get_widget(app_widget, "440010").selected = value
        self.disable_buttons(None)

    @property
    def selected_sub_model(self):
        return get_widget(app_widget, "45001").selected

    @selected_sub_model.setter
    def selected_sub_model(self, value):
        get_widget(app_widget, "45001").selected = value

    @property
    def y_pred(self):
        if self._y_pred is None:
            self._y_pred = pd.Series(self.model.predict(self.X), index=self.X.index)
        return self._y_pred

    def show_splash_screen(self):
        """Displays the splash screen and updates it during the first computations."""

        splash_widget.show()

        get_widget(splash_widget, "110").color = "light blue"
        get_widget(splash_widget, "110").v_model = 0
        get_widget(splash_widget, "210").color = "light blue"
        get_widget(splash_widget, "210").v_model = 0

        # We trigger VS proj computation :
        get_widget(
            splash_widget, "220"
<<<<<<< HEAD
        ).v_model = f"{DimReducMethod.default_projection_as_str()} on {self.X.shape} x 4"
=======
        ).v_model = f"{DimReducMethod.dimreduc_method_as_str(config.DEFAULT_PROJECTION)} on {self.X.shape} x 2"
>>>>>>> 6f3324ca
        self.vs_hde.initialize(progress_callback=self.update_splash_screen)
        # self.vs_hde.compute_projs(False, self.update_splash_screen)

        # We trigger ES explain computation if needed :
        if not self.exp_values.has_user_exp:  # No imported explanation values
            msg = f"Computing {ExplanationMethod.explain_method_as_str(config.DEFAULT_EXPLANATION_METHOD)} on {self.X.shape}"
        else:
            msg = f"Imported explained values {self.X.shape}"
        self.exp_values.initialize(self.update_splash_screen)
        get_widget(splash_widget, "120").v_model = msg

        # THen we trigger ES proj computation :
        # self.es_hde.compute_projs(False, self.update_splash_screen)
        self.es_hde.initialize(progress_callback=self.update_splash_screen)

<<<<<<< HEAD
        splash_widget.close()
=======
        self.selection_changed(None, boolean_mask(self.X, True))

        #TODO: call GUI.init_app from within GUI.__init__ ?
        # We init the app(init, config, UI logic)
        self.init_app()
>>>>>>> 6f3324ca

        #TODO : this should called in GUI.update_splash_screen
        splash_widget.hide() 
        app_widget.show()

    def update_splash_screen(self, caller: LongTask, progress: int, duration: float):
        """
        Updates progress bars of the splash screen
        """
        # We select the proper progress bar :
        if isinstance(caller, ExplanationMethod):
            # It's an explanation
            progress_linear = get_widget(splash_widget, "110")
            number = 1
        else:  # It's a projection
            progress_linear = get_widget(splash_widget, "210")
            number = 2  # (VS/ES) x (2D/3D)

        if progress_linear.color == "light blue":
            progress_linear.color = "blue"
            progress_linear.v_model = 0

        if isinstance(caller, ExplanationMethod):
            progress_linear.v_model = round(progress / number)
        else:
            progress_linear.v_model += round(progress / number)

        if progress_linear.v_model == 100:
            progress_linear.color = "light blue"
            #TODO : this should called here, not in GUI.show_splash_screen
            # splash_widget.hide() 
            # app_widget.show()


    def explanation_changed_callback(self, progress_callback=None):
        self.es_hde.update_pv(self.exp_values.current_pv, progress_callback)
        self.es_rules_wgt.update_X(self.exp_values.current_pv.X)

    def disable_hde(self, disable):
        self.vs_hde.disable_widgets(disable)
        self.exp_values.disable_selection(disable)
        self.es_hde.disable_widgets(disable)

    def set_dimension(self, dim):
        self.vs_hde.set_dimension(dim)
        self.es_hde.set_dimension(dim)

    def selection_changed(self, caller: HighDimExplorer, new_selection_mask: pd.Series):
        """Called when the selection of one HighDimExplorer changes"""

        # UI rules :
        # If new selection (empty or not) : if exist, we remove any 'pending rule'
        self.new_selection = True
        if new_selection_mask.all():
            # Selection is empty
            # we display y as color
            self.vs_hde.set_tab(0)
            self.es_hde.set_tab(0)
            # We enable both HDEs (proj select, explain select etc.)
            self.disable_hde(False)

            # we reset rules_widgets
            self.vs_rules_wgt.disable()
            self.es_rules_wgt.disable()
            self.es_rules_wgt.reset_widget()
            self.vs_rules_wgt.reset_widget()
        else:
            # Selection is not empty anymore or changes
            # We disable HDEs (proj select, explain select etc.)
            self.disable_hde(True)
            X_rounded = copy.copy((self.X.loc[new_selection_mask])).round(3)
            change_widget(
                app_widget,
                "432010",
                v.DataTable(
                    v_model=[],
                    show_select=False,
                    headers=[{"text": column, "sortable": True, "value": column} for column in self.X.columns],
                    items=X_rounded.to_dict("records"),
                    hide_default_footer=False,
                    disable_sort=False,
                ),
            )

        # We store the new selection
        self.selection_mask = new_selection_mask
        # We synchronize selection between the two HighDimExplorers
        if caller is None:
            self.es_hde.set_selection(self.selection_mask)
            self.vs_hde.set_selection(self.selection_mask)
        else:
            other_hde = self.es_hde if caller == self.vs_hde else self.vs_hde
            other_hde.set_selection(self.selection_mask)

        # We update the selection status :
        if not self.selection_mask.all():
            selection_status_str_1 = f"{self.selection_mask.sum()} point selected"
            selection_status_str_2 = f"{100 * self.selection_mask.mean():.2f}% of the  dataset"
        else:
            selection_status_str_1 = f"0 point selected"
            selection_status_str_2 = f"0% of the  dataset"
        change_widget(app_widget, "4300000", selection_status_str_1)
        change_widget(app_widget, "430010", selection_status_str_2)
        # we refresh button and enable/disable the datatable
        self.refresh_buttons_tab_1()

    def fig_size_changed(self, widget, event, data):
        """Called when the figureSizeSlider changed"""
        self.vs_hde.fig_width = self.es_hde.fig_width = round(widget.v_model / 2)
        self.vs_hde.update_fig_size()
        self.es_hde.update_fig_size()

    def new_rules_defined(self, rules_widget: RulesWidget, df_mask: pd.Series, skr: bool = False):
        """
        Called by a RulesWidget Skope rule creation or when the user wants new rules to be plotted
        The function asks the HDEs to display the rules result
        """
        # We make sure we're in 2D :
        # TODO : pourquoi on passe en dim 2 ici ?
        get_widget(app_widget, "100").v_model == 2  # Switch button
        self.set_dimension(2)

        # We sent to the proper HDE the rules_indexes to render :
        self.vs_hde.display_rules(selection_mask=self.selection_mask, rules_mask=df_mask)
        self.es_hde.display_rules(selection_mask=self.selection_mask, rules_mask=df_mask)

        # sync selection between rules_widgets
        if rules_widget == self.vs_rules_wgt:
            self.es_rules_wgt.update_from_mask(df_mask, RuleSet(), sync=False)
        else:
            self.vs_rules_wgt.update_from_mask(df_mask, RuleSet(), sync=False)

        self.refresh_buttons_tab_1()

    def init_app(self):
        """
        Inits and wires the app_widget, and implements UI logic
        """
        # =================== AppBar ===================

        # ------------------Figure size -----------------

        # We wire the input event on the figureSizeSlider (050100)
        get_widget(app_widget, "03000").on_event("input", self.fig_size_changed)
        # We set the init value to default :
        get_widget(app_widget, "03000").v_model = config.INIT_FIG_WIDTH

        # -------------- Dimension Switch --------------

        get_widget(app_widget, "100").v_model == config.DEFAULT_DIMENSION
        get_widget(app_widget, "100").on_event("change", self.switch_dimension)

        # -------------- ColorChoiceBtnToggle ------------

        # Set "change" event on the Button Toggle used to chose color
        get_widget(app_widget, "11").on_event("change", self.change_color)

        # ============== HighDimExplorers ===============

        # We attach each HighDimExplorers component to the app_graph:
        change_widget(app_widget, "201", self.vs_hde.figure_container),
        change_widget(app_widget, "14", self.vs_hde.get_projection_select())
        change_widget(app_widget, "16", self.vs_hde.get_projection_prog_circ())
        change_widget(app_widget, "211", self.es_hde.figure_container)
        change_widget(app_widget, "17", self.es_hde.get_projection_select())
        change_widget(app_widget, "19", self.es_hde.get_projection_prog_circ())
        change_widget(app_widget, "12", self.exp_values.get_explanation_select())
        change_widget(app_widget, "13", self.exp_values.get_compute_menu())

        # ================ Tab 1 Selection ================

        # We wire the click event on 'Tab 1'
        get_widget(app_widget, "40").on_event("click", self.select_tab_front(1))

        # We add our 2 RulesWidgets to the GUI :
        change_widget(app_widget, "4310", self.vs_rules_wgt.root_widget)
        change_widget(app_widget, "4311", self.es_rules_wgt.root_widget)

        # We wire the click event on the 'Find-rules' button
        get_widget(app_widget, "43010").on_event("click", self.compute_skope_rules)

        # We wire the ckick event on the 'Undo' button
        get_widget(app_widget, "4302").on_event("click", self.undo_rules)

        # Its enabled when rules graphs have been updated with rules
        # We wire the click event on the 'Valildate rules' button
        get_widget(app_widget, "43030").on_event("click", self.validate_rules)

        # It's enabled when a SKR rules has been found and is disabled when the selection gets empty
        # or when validated is pressed

        # ================ Tab 2 : regions ===============
        # We wire the click event on 'Tab 2'
        get_widget(app_widget, "41").on_event("click", self.select_tab_front(2))

        get_widget(app_widget, "440010").set_callback(self.region_selected)

        # We wire events on the 'substitute' button:
        get_widget(app_widget, "4401000").on_event("click", self.substitute_clicked)
        # button is disabled by default
        get_widget(app_widget, "4401000").disabled = True

        # We wire events on the 'subdivide' button:
        get_widget(app_widget, "440110").on_event("click", self.subdivide_region_clicked)
        # button is disabled by default
        get_widget(app_widget, "440110").disabled = True

        # We wire events on the 'delete' button:
        get_widget(app_widget, "440120").on_event("click", self.delete_region_clicked)
        # The 'delete' button is disabled at startup
        get_widget(app_widget, "440120").disabled = True

        # We wire events on the 'auto-cluster' button :
        get_widget(app_widget, "4402000").on_event("click", self.auto_cluster_clicked)

        # UI rules :
        # The 'auto-cluster' button is disabled at startup
        get_widget(app_widget, "4402000").disabled = True
        # Checkbox automatic number of cluster is set to True at startup
        get_widget(app_widget, "440211").v_model = True

        # We wire select events on this checkbox :
        get_widget(app_widget, "440211").on_event("change", self.checkbox_auto_cluster_clicked)

        def num_cluster_changed(widget, event, data):
            """
            Called when the user changes the number of clusters
            """
            # We enable the 'auto-cluster' button
            get_widget(app_widget, "4402000").disabled = False

        # We wire events on the num cluster Slider
        get_widget(app_widget, "4402100").on_event("change", num_cluster_changed)

        # UI rules : at startup, the slider is is disabled and the checkbox is checked
        get_widget(app_widget, "4402100").disabled = True

        self.update_region_table()
        # At startup, REGIONSET_TRACE is not visible

        # ============== Tab 3 : substitution ==================

        # We wire the click event on 'Tab 3'
        get_widget(app_widget, "42").on_event("click", self.select_tab_front(3))

        # UI rules :
        # At startup the validate sub-model btn is disabled :
        get_widget(app_widget, "450100").disabled = True

        # We wire a select event on the 'substitution table' :
        get_widget(app_widget, "45001").set_callback(self.sub_model_selected)

        # We wire a ckick event on the "validate sub-model" button :
        get_widget(app_widget, "450100").on_event("click", self.validate_sub_model)

        # We disable the Substitution table at startup :
        self.update_substitution_table(None)

        self.select_tab(1)
<<<<<<< HEAD
        self.refresh_buttons_tab_1()
        display(app_widget)
=======
>>>>>>> 6f3324ca

    def switch_dimension(self, widget, event, data):
        """
        Called when the switch changes.
        We call the HighDimExplorer to update its figure and, enventually,
        compute its proj
        """
        self.set_dimension(3 if data else 2)

    def change_color(self, widget, event, data):
        """
        Called with the user clicks on the colorChoiceBtnToggle
        Allows change the color of the dots
        """

        # Color : a pd.Series with one color value par row

        color = None

        if data == "y":
            color = self.y
        elif data == "y^":
            color = self.y_pred
        elif data == "residual":
            color = self.y - self.y_pred

        self.vs_hde.set_color(color, 0)
        self.es_hde.set_color(color, 0)
        self.select_tab(0)

    def select_tab_front(self, tab):
        def call_fct(*args):
            self.select_tab(tab, front=True)

        return call_fct

    def select_tab(self, tab, front=False):
        if tab == 2:
            self.update_region_table()
            self.vs_hde.display_regionset(self.region_set)
            self.es_hde.display_regionset(self.region_set)
        elif tab == 3:
            if len(self.selected_regions) == 0:
                self.select_tab(2)
            else:
                region = self.region_set.get(self.selected_regions[0]['Region'])
                self.update_substitution_table(region)
                if region is None:
                    region = ModelRegion(self.X, self.y, self.X_test, self.y_test, self.model, score=self.score)
                self.vs_hde.display_region(region)
                self.es_hde.display_region(region)
        if not front:
            get_widget(app_widget, "4").v_model = tab - 1
        self.vs_hde.set_tab(tab)
        self.es_hde.set_tab(tab)
        self.tab = tab

    # ==================== TAB 1 ==================== #

    def refresh_buttons_tab_1(self):
        # data table
        get_widget(app_widget, "4320").disabled = bool(self.selection_mask.all())
        # skope_rule
        get_widget(app_widget, "43010").disabled = not self.new_selection or bool(self.selection_mask.all())
        # undo
        get_widget(app_widget, "4302").disabled = not (self.vs_rules_wgt.rules_num > 1)
        # validate rule
        get_widget(app_widget, "43030").disabled = not (self.vs_rules_wgt.rules_num > 0)

    def compute_skope_rules(self, *args):
        self.new_selection = False

        if self.tab != 1:
            self.select_tab(1)
        # compute skope rules
        skr_rules_list, skr_score_dict = skope_rules(self.selection_mask, self.vs_hde.current_X, self.variables)
        skr_score_dict['target_avg'] = self.y[self.selection_mask].mean()
        # init vs rules widget
        self.vs_rules_wgt.init_rules(skr_rules_list, skr_score_dict, self.selection_mask)
        # update VS and ES HDE
        self.vs_hde.display_rules(
            selection_mask=self.selection_mask,
            rules_mask=skr_rules_list.get_matching_mask(self.X)
        )
        self.es_hde.display_rules(
            selection_mask=self.selection_mask,
            rules_mask=skr_rules_list.get_matching_mask(self.X)
        )

        es_skr_rules_list, es_skr_score_dict = skope_rules(self.selection_mask, self.es_hde.current_X, self.variables)
        es_skr_score_dict['target_avg'] = self.y[self.selection_mask].mean()
        print(es_skr_rules_list)
        self.es_rules_wgt.init_rules(es_skr_rules_list, es_skr_score_dict, self.selection_mask)
        self.refresh_buttons_tab_1()
        self.select_tab(1)

    def undo_rules(self, *args):
        if self.tab != 1:
            self.select_tab(1)
        if self.vs_rules_wgt.rules_num > 0:
            self.vs_rules_wgt.undo()
        else:
            # TODO : pourquoi on annule d'abord le VS puis l'ES?
            self.es_rules_wgt.undo()
        self.refresh_buttons_tab_1()

    def validate_rules(self, *args):
        if self.tab != 1:
            self.select_tab(1)

        rules_list = self.vs_rules_wgt.current_rules_list
        # UI rules :
        # We clear selection
        self.selection_changed(None, boolean_mask(self.X, True))
        # We clear the RulesWidget
        self.es_rules_wgt.reset_widget()
        self.vs_rules_wgt.reset_widget()
        if len(rules_list) == 0:
            self.vs_rules_wgt.show_msg("No rules found on Value space cannot validate region", "red--text")
            return

        # We add them to our region_set
        region = self.region_set.add_region(rules=rules_list)
        self.region_num_for_validated_rules = region.num
        # lock rule
        region.validate()

        # And update the rules table (tab 2)
        # We force tab 2
        self.select_tab(2)
        # we refresh buttons
        self.refresh_buttons_tab_1()

    # ==================== TAB 2 ==================== #

    def update_region_table(self):
        """
        Called to empty / fill the RegionDataTable and refresh plots
        """
        self.region_set.sort(by='size', ascending=False)
        temp_items = self.region_set.to_dict()

        # We populate the ColorTable :
        get_widget(app_widget, "440010").items = temp_items

        region_stats = self.region_set.stats()
        str_stats = [
            f"{region_stats['regions']} {'regions' if region_stats['regions'] > 1 else 'region'}",
            f"{region_stats['points']} points",
            f"{region_stats['coverage']}% of the dataset",
            f"{region_stats['delta_score']:.2f} subst score"
        ]
        get_widget(app_widget, "44002").children = [
            ', '.join(str_stats)
        ]
        get_widget(app_widget, "4402000").disabled = False

    def checkbox_auto_cluster_clicked(self, widget, event, data):
        """
        Called when the user clicks on the 'auto-cluster' checkbox
        """
        if self.tab != 2:
            self.select_tab(2)
        # In any case, we enable the auto-cluster button
        get_widget(app_widget, "4402000").disabled = False

        # We reveive either True or {}
        if data != True:
            data = False

        # IF true, we disable the Slider
        get_widget(app_widget, "4402100").disabled = data

    def auto_cluster_clicked(self, widget, event, data):
        """
        Called when the user clicks on the 'auto-cluster' button
        """
        get_widget(app_widget, "4402000").disabled = True
        if self.tab != 2:
            self.select_tab(2)
        if self.region_set.stats()["coverage"] > 80:
            # UI rules :
            # region_set coverage is > 80% : we need to clear it to do another auto-cluster
            self.region_set.clear_unvalidated()

        # We disable the AC button. Il will be re-enabled when the AC progress is 100%

        # We assemble indices ot all existing regions :
        region_set_mask = self.region_set.mask
        not_rules_indexes_list = ~region_set_mask
        # We call the auto_cluster with remaing X and explained(X) :
        if get_widget(app_widget, "440211").v_model:
            cluster_num = "auto"
        else:
            cluster_num = get_widget(app_widget, "4402100").v_model - len(self.region_set)

        self.compute_auto_cluster(not_rules_indexes_list, cluster_num)

        # We re-enable the button
        get_widget(app_widget, "4402000").disabled = False
        self.select_tab(2)

    def compute_auto_cluster(self, not_rules_indexes_list, cluster_num='auto'):
        if len(not_rules_indexes_list) > config.MIN_POINTS_NUMBER:
            vs_proj_3d_df = self.vs_hde.get_current_X_proj(3, False, progress_callback=self.get_ac_progress_update(1))
            es_proj_3d_df = self.es_hde.get_current_X_proj(3, False, progress_callback=self.get_ac_progress_update(2))

            ac = AutoCluster(self.X, self.get_ac_progress_update(3))

            found_regions = ac.compute(
                vs_proj_3d_df.loc[not_rules_indexes_list],
                es_proj_3d_df.loc[not_rules_indexes_list],
                # We send 'auto' or we read the number of clusters from the Slider
                cluster_num,
            )  # type: ignore
            self.region_set.extend(found_regions)
        else:
            print('not enough points to cluster')

    def get_ac_progress_update(self, step):
        def update_ac_progress_bar(caller, progress: float, duration: float):
            """
            Called by the AutoCluster to update the progress bar
            """
            total_steps = 3
            progress = ((step - 1) * 100 + progress) / total_steps
            get_widget(app_widget, "440212").v_model = progress

        return update_ac_progress_bar

    def disable_buttons(self, current_operation):
        selected_region_nums = [x['Region'] for x in self.selected_regions]
        if current_operation:
            if current_operation['type'] == 'select':
                selected_region_nums.append(current_operation['region_num'])
            elif current_operation['type'] == 'unselect':
                selected_region_nums.remove(current_operation['region_num'])
        num_selected_regions = len(selected_region_nums)
        if num_selected_regions:
            first_region = self.region_set.get(selected_region_nums[0])
        else:
            first_region = None

        # substitute
        get_widget(app_widget, "4401000").disabled = num_selected_regions != 1

        # subdivide
        enable_sub = (num_selected_regions == 1) and bool(first_region.num_points() >= config.MIN_POINTS_NUMBER)
        get_widget(app_widget, "440110").disabled = not enable_sub

        # delete
        get_widget(app_widget, "440120").disabled = num_selected_regions == 0

    def region_selected(self, data):
        if self.tab != 2:
            self.select_tab(2)
        operation = {
            'type': 'select' if data['value'] else 'unselect',
            'region_num': data['item']['Region']
        }
        self.disable_buttons(operation)

    def clear_selected_regions(self):
        self.selected_regions = []
        self.disable_buttons(None)

    def subdivide_region_clicked(self, widget, event, data):
        """
        Called when the user clicks on the 'delete' (region) button
        """
        if self.tab != 2:
            self.select_tab(2)
        # we recover the region to sudivide
        region = self.region_set.get(self.selected_regions[0]['Region'])
        if region.num_points() > config.MIN_POINTS_NUMBER:
            # Then we delete the region in self.region_set
            self.region_set.remove(region.num)
            # we compute the subregions and add them to the region set
            self.compute_auto_cluster(region.mask)
        self.select_tab(2)
        # There is no more selected region
        self.clear_selected_regions()

    def delete_region_clicked(self, widget, event, data):
        """
        Called when the user clicks on the 'delete' (region) button
        """
        if self.tab != 2:
            self.select_tab(2)
        for selected_region in self.selected_regions:
            region = self.region_set.get(selected_region['Region'])
            # Then we delete the regions in self.region_set
            self.region_set.remove(region.num)

        self.select_tab(2)
        # There is no more selected region
        self.clear_selected_regions()

    # ==================== TAB 3 ==================== #

    def substitute_clicked(self, widget, event, data):
        region = self.region_set.get(self.selected_regions[0]['Region'])
        if region is not None:
            # We update the substitution table once to show the name of the region
            self.substitution_model_training = True
            # show tab 3 (and update)
            self.select_tab(3)
            region.train_subtitution_models()

            self.substitution_model_training = False
            # We update the substitution table a second time to show the results
            self.update_substitution_table(region)

    def update_subtitution_prefix(self, region):
        # Region prefix text
        get_widget(app_widget, "450000").class_ = "mr-2 black--text" if region else "mr-2 grey--text"
        # v.Chip
        get_widget(app_widget, "450001").color = region.color if region else "grey"
        get_widget(app_widget, "450001").children = [str(region.num)] if region else ["-"]

    def update_subtitution_progress_bar(self):
        prog_circular = get_widget(app_widget, "45011")
        if self.substitution_model_training:
            prog_circular.disabled = False
            prog_circular.color = "blue"
            prog_circular.indeterminate = True
        else:
            prog_circular.disabled = True
            prog_circular.color = "grey"
            prog_circular.indeterminate = False

    def update_substitution_title(self, region: ModelRegion, update_sub_model_selection):
        title = get_widget(app_widget, "450002")
        title.tag = "h3"
        table = get_widget(app_widget, "45001")  # subModel table
        if self.substitution_model_training:
            # We tell to wait ...
            title.class_ = "ml-2 grey--text italic "
            title.children = [f"Sub-models are being evaluated ..."]
            # We clear items int the SubModelTable
            table.items = []
        elif not region:  # no region provided
            title.class_ = "ml-2 grey--text italic "
            title.children = [f"No region selected for substitution"]
            table.items = []
        elif region.num_points() < config.MIN_POINTS_NUMBER:  # region is too small
            title.class_ = "ml-2 red--text"
            title.children = [" Region too small for substitution !"]
            table.items = []
        elif len(region.perfs) == 0:  # model not trained
            title.class_ = "ml-2 red--text"
            title.children = [" click on substitute button to train substitution models"]
            table.items = []
        else:
            # We have results
            title.class_ = "ml-2 black--text"
            title.children = [
                f"{region.name}, "
                f"{region.num_points()} points, {100 * region.dataset_cov():.1f}% of the dataset"
            ]

            def series_to_str(series: pd.Series) -> str:
                return series.apply(lambda x: f"{x:.2f}")

            perfs = region.perfs.copy()
            for col in perfs.columns:
                if col != 'delta_color':
                    perfs[col] = series_to_str(perfs[col])
            perfs = perfs.reset_index().rename(columns={"index": "Sub-model"})
            table.items = perfs.to_dict("records")
            if update_sub_model_selection:
                if region.interpretable_models.selected_model:
                    # we set to selected model if any
                    self.selected_sub_model = [
                        {'item': {'Sub-model': region.interpretable_models.selected_model}, 'value': True}]
                else:
                    # clear selection if new region:
                    self.selected_sub_model = []

    def update_substitution_table(self, region: ModelRegion):
        """
        Called twice to update table
        """
        update_sub_model_selection = self.substitute_region is not region
        # set region to called region
        self.substitute_region = region

        self.update_subtitution_prefix(region)
        self.update_subtitution_progress_bar()
        self.update_substitution_title(region, update_sub_model_selection)

    def sub_model_selected(self, data):
        is_selected = data["value"]
        # We use this GUI attribute to store the selected sub-model
        # TODO : read the selected sub-model from the SubModelTable
        self.selected_sub_model = [data['item']]
        get_widget(app_widget, "450100").disabled = True if not is_selected else False

    def validate_sub_model(self, widget, event, data):
        # We get the sub-model data from the SubModelTable:
        # get_widget(app_widget,"45001").items[self.validated_sub_model]

        get_widget(app_widget, "450100").disabled = True

        # We udpate the region
        region = self.region_set.get(self.selected_regions[0]['Region'])
        region.select_model(self.selected_sub_model[0]['Sub-model'])
        region.validate()
        # empty selected region
        self.selected_regions = []
        # Show tab 2
        self.select_tab(2)<|MERGE_RESOLUTION|>--- conflicted
+++ resolved
@@ -173,11 +173,8 @@
         # We trigger VS proj computation :
         get_widget(
             splash_widget, "220"
-<<<<<<< HEAD
-        ).v_model = f"{DimReducMethod.default_projection_as_str()} on {self.X.shape} x 4"
-=======
-        ).v_model = f"{DimReducMethod.dimreduc_method_as_str(config.DEFAULT_PROJECTION)} on {self.X.shape} x 2"
->>>>>>> 6f3324ca
+        ).v_model = f"{DimReducMethod.default_projection_as_str()} on {self.X.shape} x 2"
+
         self.vs_hde.initialize(progress_callback=self.update_splash_screen)
         # self.vs_hde.compute_projs(False, self.update_splash_screen)
 
@@ -192,16 +189,11 @@
         # THen we trigger ES proj computation :
         # self.es_hde.compute_projs(False, self.update_splash_screen)
         self.es_hde.initialize(progress_callback=self.update_splash_screen)
-
-<<<<<<< HEAD
-        splash_widget.close()
-=======
         self.selection_changed(None, boolean_mask(self.X, True))
 
         #TODO: call GUI.init_app from within GUI.__init__ ?
         # We init the app(init, config, UI logic)
         self.init_app()
->>>>>>> 6f3324ca
 
         #TODO : this should called in GUI.update_splash_screen
         splash_widget.hide() 
@@ -461,11 +453,8 @@
         self.update_substitution_table(None)
 
         self.select_tab(1)
-<<<<<<< HEAD
         self.refresh_buttons_tab_1()
-        display(app_widget)
-=======
->>>>>>> 6f3324ca
+
 
     def switch_dimension(self, widget, event, data):
         """
