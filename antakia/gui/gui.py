from __future__ import annotations
import pandas as pd

import ipyvuetify as v
from IPython.display import display

from antakia.data_handler.region import Region, RegionSet
from antakia.utils.long_task import LongTask
from antakia.compute.explanation.explanation_method import ExplanationMethod
from antakia.compute.dim_reduction.dim_reduc_method import DimReducMethod
from antakia.compute.explanation.explanations import compute_explanations
from antakia.compute.auto_cluster.auto_cluster import AutoCluster
from antakia.compute.skope_rule.skope_rule import skope_rules
from antakia.compute.model_subtitution.model_interface import InterpretableModels
import antakia.config as config
from antakia.data_handler.rules import Rule

from antakia.gui.widgets import (
    get_widget,
    change_widget,
    splash_widget,
    app_widget
)
from antakia.gui.highdimexplorer import HighDimExplorer
from antakia.data_handler.projected_values import ProjectedValues
from antakia.gui.ruleswidget import RulesWidget

import os

import logging
from antakia.utils.logging import conf_logger
from antakia.utils.utils import timeit
from antakia.utils.variable import DataVariables

logger = logging.getLogger(__name__)
conf_logger(logger)


class GUI:
    """
    GUI class.

    The GUI guides the user through the AntakIA process.
    It stores Xs, Y and the model to explain.
    It displays a UI (app_graph) and creates various UI objects, in particular
    two HighDimExplorers resposnible to compute or project values in 2 spaces.

    The interface is built using ipyvuetify and plotly.
    It heavily relies on the IPyWidgets framework.

    Instance Attributes
    ---------------------
    X : Pandas DataFrame, the orignal dataset 
    y : Pandas Series, target values
    model : a model
    X_exp : a Pandas DataFrame, containing imported explanations
    variables : a list of Variable
    selection_ids : a list of a pd.DataFrame indexes, corresponding to the current selected points
        IMPORTANT : a dataframe index may differ from the row number
    vs_hde, es_hde : HighDimExplorer for the VS and ES space
    vs_rules_wgt, es_rules_wgt : RulesWidget
    region_set : a list of Region,
        a region is a dict : {'num':int, 'rules': list of rules, 'indexes', 'model': str, 'score': str}
        if the list of rules is None, the region has been defined with auto-cluster
        num start at 1
    validated_rules_region, validated_region, validated_sub_model

    """

    def __init__(self, X: pd.DataFrame, y: pd.Series, model, variables: DataVariables,
                 X_exp: pd.DataFrame | None = None,
                 score: callable | str = 'mse'):
        self.X = X
        self.y = y
        self.model = model
        self.y_pred = pd.DataFrame(model.predict(X), index=X.index)
        self.variables: DataVariables = variables
        self.score = score

        # We create our VS HDE
        self.vs_hde = HighDimExplorer(
            self.X,
            self.y,
            config.DEFAULT_VS_PROJECTION,
            config.DEFAULT_VS_DIMENSION,
            int(config.INIT_FIG_WIDTH / 2),
            40,  # border size
            self.selection_changed
        )  # type: ignore
        self.vs_rules_wgt = self.es_rules_wgt = None

        # We create our ES HDE :

        self.es_hde = HighDimExplorer(
            self.X,
            self.y,
            config.DEFAULT_VS_PROJECTION,
            config.DEFAULT_VS_DIMENSION,  # We use the same dimension as the VS HDE for now
            int(config.INIT_FIG_WIDTH / 2),
            40,  # border size
            self.selection_changed,
            self.new_eplanation_values_required,
            X_exp if X_exp is not None else pd.DataFrame(),  # passing an empty df meebns it's an ES HDE
        )

        self.vs_rules_wgt = RulesWidget(self.X, self.variables, True, self.new_rules_defined)
        self.es_rules_wgt = RulesWidget(self.es_hde.get_current_X(), self.variables, False, self.new_rules_defined)
        # We set empty rules for now :
        self.vs_rules_wgt.disable()
        self.es_rules_wgt.disable()

        self.region_set = RegionSet(self.X)
        self.region_num_for_validated_rules = None  # tab 1 : number of the region created when validating rules
        self.selected_region_num = None  # tab 2 :  num of the region selected for substitution
        self.validated_sub_model_dict = None  # tab 3 : num of the sub-model validated for the region
        self.selection_mask = pd.Series([False] * len(X), index=X.index)

        # UI rules :
        # We disable the selection datatable at startup (bottom of tab 1)
        get_widget(app_widget, "4320").disabled = True

    def show_splash_screen(self):
        """ Displays the splash screen and updates it during the first computations.
        """
        get_widget(splash_widget, "110").color = "light blue"
        get_widget(splash_widget, "110").v_model = 100
        get_widget(splash_widget, "210").color = "light blue"
        get_widget(splash_widget, "210").v_model = 100
        display(splash_widget)

        # We trigger VS proj computation :
        get_widget(splash_widget,
                   "220").v_model = f"{DimReducMethod.dimreduc_method_as_str(config.DEFAULT_VS_PROJECTION)} on {self.X.shape} x 4"
        self.vs_hde.compute_projs(False, self.update_splash_screen)

        # We trigger ES explain computation if needed :
        if self.es_hde.pv_list[1] is None:  # No imported explanation values
            # We compute default explanations :
            index = 1 if os.getenv == ExplanationMethod.SHAP else 3
            get_widget(splash_widget,
                       "120").v_model = f"{ExplanationMethod.explain_method_as_str(config.DEFAULT_EXPLANATION_METHOD)} on {self.X.shape}"

            self.es_hde.pv_list[0] = ProjectedValues(
                self.new_eplanation_values_required(index, self.update_splash_screen))
        else:
            get_widget(splash_widget, "120").v_model = "Imported values"

        # THen we trigger ES proj computation :
        self.es_hde.compute_projs(False, self.update_splash_screen)

        splash_widget.close()

        self.show_app()

    def update_splash_screen(self, caller: LongTask, progress: int, duration: float):
        """ 
        Updates progress bars of the splash screen
        """

        if isinstance(caller, ExplanationMethod):
            # It's an explanation 
            progress_linear = get_widget(splash_widget, "110")
            number = 1
        else:  # It's a projection
            progress_linear = get_widget(splash_widget, "210")
            number = 4  # (VS/ES) x (2D/3D)

        if progress_linear.color == "light blue":
            progress_linear.color = "blue"
            progress_linear.v_model = 0

        progress_linear.v_model = round(progress / number)

        if progress_linear.v_model == 100:
            progress_linear.color = "light blue"

    def update_substitution_table(self, region: Region, perfs: pd.DataFrame, disable: bool = False):
        """
        Called twice to update table
        """

        # Region v.HTML
        get_widget(app_widget, "450000").class_ = "mr-2 black--text" if not disable else "mr-2 grey--text"
        # v.Chip
        get_widget(app_widget, "450001").color = region.color if not disable else "grey"
        get_widget(app_widget, "450001").children = [str(region.num)] if not disable else ["-"]

        vHtml = get_widget(app_widget, "450002")
        prog_circular = get_widget(app_widget, "45011")

        if not disable:
            # We're enabled
            if perfs is not None and perfs.shape[0] == 0:
                # We tell to wait ...
                vHtml.class_ = 'ml-2 grey--text italic '
                vHtml.tag = 'h3'
                vHtml.children = [f"Sub-models are being evaluated ..."]
                prog_circular.disabled = False
                prog_circular.color = "blue"
                prog_circular.indeterminate = True
                # We clear items int the SubModelTable
                get_widget(app_widget, "45001").items = []

            elif perfs is not None and perfs.shape[0] > 0:
                # We have results
                vHtml.class_ = 'ml-2 black--text'
                vHtml.tag = 'h3'
                vHtml.children = [
                    f"{Rule.multi_rules_to_string(region.rules) if region.rules is not None else 'auto-cluster'}, "
                    f"{region.num_points()} points, {100 * region.dataset_cov():.1f}% of the dataset"]

                # We stop the progress bar
                prog_circular.disabled = True
                prog_circular.color = "grey"
                prog_circular.indeterminate = False

                # TODO : format cells in SubModelTable
                def series_to_str(series: pd.Series) -> str:
                    return series.apply(lambda x: f"{x:.2f}")

                for col in perfs.columns:
                    perfs[col] = series_to_str(perfs[col])
                perfs = perfs.reset_index().rename(columns={'index': 'Sub-model'})
                perfs['Sub-model'] = perfs['Sub-model'].str.replace('_', ' ').str.capitalize()
                get_widget(app_widget, "45001").items = perfs.to_dict("records")
            else:
                # We have no results
                vHtml.class_ = 'ml-2 red--text'
                vHtml.tag = 'h3'
                vHtml.children = [" Region too small for substitution !"]
                get_widget(app_widget, "45001").items = []
                # We stop the progress bar
                prog_circular.disabled = True
                prog_circular.color = "grey"
                prog_circular.indeterminate = False
        else:
            # We're disabled
            vHtml.class_ = 'ml-2 grey--text italic '
            vHtml.tag = 'h3'
            vHtml.children = [f"No region selected for substitution"]
            prog_circular.disabled = True
            prog_circular.indeterminate = False
            # We clear items int the SubModelTable
            get_widget(app_widget, "45001").items = []

    def update_regions_table(self):
        # TODO : lenteurs
        """
        Called to empty / fill the RegionDataTable with our >WXC V
        """
        temp_items = self.region_set.to_dict()

        # We populate the ColorTable :
        get_widget(app_widget, "4400100").items = temp_items
        # We populate the regions DataTable :
        get_widget(app_widget, "4400110").items = temp_items

        region_stats = self.region_set.stats()
        get_widget(app_widget, "44002").children = [
            f"{region_stats['regions']} {'regions' if region_stats['regions'] > 1 else 'region'}, {region_stats['points']} points, {region_stats['coverage']}% of the dataset"]

        # It seems HDEs need to display regions each time we udpate the table :
        self.vs_hde.display_regions(self.region_set)
        self.es_hde.display_regions(self.region_set)

        # UI rules :
        # If regions coverage > 80%, we disable the 'auto-cluster' button
        get_widget(app_widget, "4402000").disabled = region_stats['coverage'] > 80

    def new_eplanation_values_required(self, explain_method: int, callback: callable = None) -> pd.DataFrame:
        """
        Called either by :
        - the splash screen
        - the ES HighDimExplorer (HDE) when the user wants to compute new explain values
        callback is a HDE function to update the progress linear
        """
        return compute_explanations(
            self.X,
            self.model,
            explain_method,
            callback
        )

    def selection_changed(self, caller: HighDimExplorer, new_selection_mask: pd.Series):
        """ Called when the selection of one HighDimExplorer changes
        """

        # UI rules :
        # Selection (empty or not) we remove any rule or region trace from HDEs
        self.vs_hde.display_rules(None)
        self.es_hde.display_rules(None)
        self.region_set.pop_last()
        self.update_regions_table()

        # Selection (empty or not) we reset both RulesWidgets
        self.vs_rules_wgt.disable()
        self.es_rules_wgt.disable()

        self.selection_mask = new_selection_mask

        if not new_selection_mask.any():
            # UI rules :
            # We disable the Skope button
            get_widget(app_widget, "43010").disabled = True
            # We disable 'undo' and 'validate rules' buttons
            get_widget(app_widget, "4302").disabled = True
            get_widget(app_widget, "43030").disabled = True
            # We enable HDEs (proj select, explain select etc.)
            self.vs_hde.disable_widgets(False)
            # We display tab 1 
            get_widget(app_widget, "4").v_model = 0
            self.es_hde.disable_widgets(False)
            # We disable the selection datatable :
            get_widget(app_widget, "4320").disabled = True

        else:
            # Selection is not empty anymore / changes
            # UI rules :
            # We enable the SkopeButton
            get_widget(app_widget, "43010").disabled = False
            # We disable HDEs
            self.vs_hde.disable_widgets(True)
            self.es_hde.disable_widgets(True)
            # We show and fill the selection datatable :
            get_widget(app_widget, "4320").disabled = False
            # TODO : format the cells, remove digits
            change_widget(
                app_widget,
                "432010",
                v.DataTable(
                    v_model=[],
                    show_select=False,
                    headers=[{"text": column, "sortable": True, "value": column} for column in self.X.columns],
                    items=self.X.loc[new_selection_mask].to_dict("records"),
                    hide_default_footer=False,
                    disable_sort=False,
                )
            )
        # We store the new selection
        self.selection_mask = new_selection_mask
        # We synchronize selection between the two HighDimExplorers
        other_hde = self.es_hde if caller == self.vs_hde else self.vs_hde
        other_hde.set_selection(self.selection_mask)

        # UI rules :  
        # We update the selection status :
        selection_status_str_1 = f"{new_selection_mask.sum()} point selected"
        selection_status_str_2 = f"{100 * new_selection_mask.mean():.2f}% of the  dataset"
        change_widget(app_widget, "4300000", selection_status_str_1)
        change_widget(app_widget, "430010", selection_status_str_2)

    def fig_size_changed(self, widget, event, data):
        """ Called when the figureSizeSlider changed"""
        self.vs_hde.fig_size = self.es_hde.fig_size = round(widget.v_model / 2)
        self.vs_hde.redraw()
        self.es_hde.redraw()

    def new_rules_defined(self, rules_widget: RulesWidget, df_mask: pd.Series, skr: bool = False):
        """
        Called by a RulesWidget Skope rule creation or when the user wants new rules to be plotted
        The function asks the HDEs to display the rules result
        """
        # We make sure we're in 2D :
        get_widget(app_widget, "100").v_model == 2  # Switch button
        # TODO : pourquoi on passe en dim 2 ici ?
        self.vs_hde.set_dimension(2)
        self.es_hde.set_dimension(2)

        # We sent to the proper HDE the rules_indexes to render :
<<<<<<< HEAD
        self.vs_hde.display_rules(df_mask) if rules_widget.is_value_space else self.es_hde.display_rules(
            df_mask)
=======
        self.vs_hde.display_rules(df_mask) if rules_widget.is_value_space else self.es_hde.display_rules(df_mask)
>>>>>>> e048e32a

        # We disable the 'undo' button if RsW has less than 2 rules
        get_widget(app_widget, "4302").disabled = rules_widget.rules_num < 1
        # We disable the 'validate rules' button if RsW has less than 1 rule
        get_widget(app_widget, "43030").disabled = rules_widget.rules_num < 0

    def show_app(self):
        # AppBar

        # --------- Two HighDimExplorers ----------

        # We attach each HighDimExplorers component to the app_graph:        
        change_widget(app_widget, "201", self.vs_hde.container),
        change_widget(app_widget, "14", self.vs_hde.get_projection_select())
        change_widget(app_widget, "16", self.vs_hde.get_projection_prog_circ())
        change_widget(app_widget, "15", self.vs_hde.get_proj_params_menu())
        change_widget(app_widget, "211", self.es_hde.container)
        change_widget(app_widget, "17", self.es_hde.get_projection_select())
        change_widget(app_widget, "19", self.es_hde.get_projection_prog_circ())
        change_widget(app_widget, "18", self.es_hde.get_proj_params_menu())
        change_widget(app_widget, "12", self.es_hde.get_explanation_select())
        change_widget(app_widget, "13", self.es_hde.get_compute_menu())

        # ------------------ figure size ---------------

        # We wire the input event on the figureSizeSlider (050100)
        get_widget(app_widget, "03000").on_event("input", self.fig_size_changed)
        # We set the init value to default :
        get_widget(app_widget, "03000").v_model = int(os.environ.get("INIT_FIG_WIDTH"))

        # --------- ColorChoiceBtnToggle ------------
        def change_color(widget, event, data):
            """
                Called with the user clicks on the colorChoiceBtnToggle
                Allows change the color of the dots
            """
            self.color = None
            if data == "y":
                self.color = self.y
            elif data == "y^":
                self.color = self.y_pred
            elif data == "residual":
                self.color = (self.y - self.y_pred)

            self.vs_hde.redraw(self.color)
            self.es_hde.redraw(self.color)

        # Set "change" event on the Button Toggle used to chose color
        get_widget(app_widget, "11").on_event("change", change_color)

        # ------- Dimension Switch ----------
        def switch_dimension(widget, event, data):
            """
            Called when the switch changes.
            We call the HighDimExplorer to update its figure and, enventually,
            compute its proj
            """
            self.vs_hde.set_dimension(3 if data else 2)
            self.es_hde.set_dimension(3 if data else 2)

        get_widget(app_widget, "100").v_model == config.DEFAULT_VS_DIMENSION
        get_widget(app_widget, "100").on_event("change", switch_dimension)

        # ------------- Tab 1 Selection ----------------

        # We add our 2 RulesWidgets to the GUI :
        change_widget(app_widget, "4310", self.vs_rules_wgt.root_widget)
        change_widget(app_widget, "4311", self.es_rules_wgt.root_widget)

        def compute_skope_rules(widget, event, data):
            # if clicked, selection can't be empty
            # Let's disable the Skope button. I will be re-enabled if a new selection occurs
            get_widget(app_widget, "43010").disabled = True

            hde = self.vs_hde if self.vs_hde._has_lasso else self.es_hde
            rsw = self.vs_rules_wgt if self.vs_hde._has_lasso else self.es_rules_wgt
            skr_rules_list, skr_score_dict = skope_rules(self.selection_mask, hde.get_current_X(), self.variables)
            if len(skr_rules_list) > 0:  # SKR rules found
                # UI rules :
                # We enable the 'validate rule' button
                get_widget(app_widget, "43030").disabled = False
                # We enable RulesWidet and init it wit the rules
                rsw.enable()
                rsw.init_rules(skr_rules_list, skr_score_dict, self.selection_mask)
            else:
                # No skr found
                rsw.show_msg("No Skope rules found", "red--text")

        # We wire the click event on the 'Skope-rules' button
        get_widget(app_widget, "43010").on_event("click", compute_skope_rules)
        # UI rules :
        # The Skope rules button is disabled at startup
        # It's only enabled when a selection occurs - when the selection is empty, it's disabled again
        # Startup status :
        get_widget(app_widget, "43010").disabled = True

        def undo(widget, event, data):
            if self.vs_rules_wgt.rules_num > 0:
                self.vs_rules_wgt.undo()
                if self.vs_rules_wgt.rules_num == 1:
                    # We disable the 'undo' button
                    get_widget(app_widget, "4302").disabled = True
            else:
                # TODO : pourquoi on annule d'abord le VS puis l'ES?
                self.es_rules_wgt.undo()
                if self.es_rules_wgt.rules_num == 1:
                    # We disable the 'undo' button
                    get_widget(app_widget, "4302").disabled = True

        # We wire the ckick event on the 'Undo' button
        get_widget(app_widget, "4302").on_event("click", undo)
        # At start the button is disabled
        get_widget(app_widget, "4302").disabled = True

        # Its enabled when rules graphs have been updated with rules

        def validate_rules(widget, event, data):
            # We get the rules to validate
            # TODO : changer la façon de récupérer les règles
            if self.vs_rules_wgt.rules_num >= 0:
                rules_widget = self.vs_rules_wgt
                hde = self.vs_hde
            else:
                rules_widget = self.es_rules_wgt
                hde = self.es_hde

            rules_list = rules_widget.get_current_rules_list()
            self.region_num_for_validated_rules = self.region_set.get_max_num() + 1
            # We add them to our region_set

            region = self.region_set.add_region(rules=rules_list)
            region.validate()

            # And update the rules table (tab 2)
            self.update_regions_table()
            # UI rules :
            # We clear selection
            self.es_hde._deselection_event(None, None, False)
            self.vs_hde._deselection_event(None, None, False)
            # We force tab 2
            get_widget(app_widget, "4").v_model = 1

            # We clear the RulesWidget
            rules_widget.disable()
            rules_widget.init_rules(None, None, None)
            # We disable the 'undo' button
            get_widget(app_widget, "4302").disabled = True
            # We disable the 'validate rules' button
            get_widget(app_widget, "43030").disabled = True
            # We clear HDEs 'rule traces'
            hde.display_rules(None)

        # We wire the click event on the 'Valildate rules' button
        get_widget(app_widget, "43030").on_event("click", validate_rules)

        # UI rules :
        # The 'validate rules' button is disabled at startup
        get_widget(app_widget, "43030").disabled = True

        # It's enabled when a SKR rules has been found and is disabled when the selection gets empty
        # or when validated is pressed

        # ------------- Tab 2 : regions -----------

        def region_selected(data):
            is_selected = data["value"]

            # We use this GUI attribute to store the selected region
            # TODO : read the selected region from the ColorTable
            self.selected_region_num = data["item"]["Region"] if is_selected else None

            # UI rules :
            # If selected, we enable the 'substitute' and 'delete' buttons and vice-versa
            get_widget(app_widget, "4401000").disabled = not is_selected
            get_widget(app_widget, "440110").disabled = not is_selected
            # If no region selected, we empty the substitution table:
            if not is_selected:
                self.update_substitution_table(None, None, True)

        get_widget(app_widget, "4400100").set_callback(region_selected)

        def substitute_clicked(widget, event, data):
            assert self.selected_region_num is not None
            get_widget(app_widget, "4").v_model = 2

            region = self.region_set.get(self.selected_region_num)

            # We update the substitution table once to show the name of the region
            self.update_substitution_table(region, pd.DataFrame())

            perfs = InterpretableModels(self.score).get_models_performance(self.model, self.X.loc[region.mask],
                                                                           self.y.loc[region.mask])

            # We update the substitution table a second time to show the results
            self.update_substitution_table(region, perfs)

        # We wire events on the 'substitute' button:
        get_widget(app_widget, "4401000").on_event("click", substitute_clicked)

        # UI rules :
        # The 'substitute' button is disabled at startup; it'es enabled when a region is selected 
        # and disabled if no region is selected or when substitute is pressed
        get_widget(app_widget, "4401000").disabled = True

        def delete_region_clicked(widget, event, data):
            """
            Called when the user clicks on the 'delete' (region) button
            """
            # Then we delete the regions in self.region_set
            self.region_set.remove(self.selected_region_num)
            # UI rules : if we deleted a region comming from the Skope rules, we re-enable the Skope button
            if self.selected_region_num == self.region_num_for_validated_rules:
                get_widget(app_widget, "43010").disabled = False

            self.update_regions_table()
            # THere is no more selected region
            self.selected_region_num = None
            get_widget(app_widget, "440110").disabled = True
            get_widget(app_widget, "4401000").disabled = True

        # We wire events on the 'delete' button:
        get_widget(app_widget, "440110").on_event("click", delete_region_clicked)

        # UI rules :
        # The 'delete' button is disabled at startup
        get_widget(app_widget, "440110").disabled = True

        def auto_cluster_clicked(widget, event, data):
            """
            Called when the user clicks on the 'auto-cluster' button
            """
            if self.region_set.stats()["coverage"] > 80:
                # UI rules :
                # region_set coverage is > 80% : we need to clear it to do another auto-cluster
                self.region_set.clear_unvalidated()

            # We disable the AC button. Il will be re-enabled when the AC progress is 100%
            get_widget(app_widget, "4402000").disabled = True

            # We assemble indices ot all existing regions :
            rules_mask_list = self.region_set.get_masks()

            # We call the auto_cluster with remaing X and explained(X) :
            not_rules_indexes_list = pd.Series([True] * len(self.X), index=self.X.index)
            for mask in rules_mask_list:
                not_rules_indexes_list &= ~mask

            vs_proj_3d_df = self.vs_hde.pv_list[0].get_proj_values(self.vs_hde._get_projection_method(), 3)
            es_proj_3d_df = self.es_hde.pv_list[self.es_hde.current_pv].get_proj_values(
                self.es_hde._get_projection_method(), 3)

            ac = AutoCluster(vs_proj_3d_df.loc[not_rules_indexes_list], update_ac_progress_bar)
            found_clusters = ac.compute(
                es_proj_3d_df.loc[not_rules_indexes_list],
                # We send 'auto' or we read the number of clusters from the Slider
                'auto' if get_widget(app_widget, '440211').v_model else get_widget(app_widget, "4402100").v_model
            )  # type: ignore

            for cluster_num in found_clusters.unique():
                self.region_set.add_region(mask=(found_clusters == cluster_num))

            self.update_regions_table()

        def update_ac_progress_bar(caller, progress: float, duration: float):
            """
            Called by the AutoCluster to update the progress bar
            """
            # #TODO Hack because we do not reveive 100% at the end
            if progress >= 96:
                progress = 100

            get_widget(app_widget, "440212").v_model = progress
            # We re-enable the button
            get_widget(app_widget, "4402000").disabled = (progress == 100)

        # We wire events on the 'auto-cluster' button :
        get_widget(app_widget, "4402000").on_event("click", auto_cluster_clicked)

        # UI rules :
        # The 'auto-cluster' button is disabled at startup
        get_widget(app_widget, "4402000").disabled = True
        # Checkbox automatic number of cluster is set to True at startup
        get_widget(app_widget, "440211").v_model = True

        def checkbox_auto_cluster_clicked(widget, event, data):
            """
            Called when the user clicks on the 'auto-cluster' checkbox
            """
            # In any case, we enable the auto-cluster button
            get_widget(app_widget, "4402000").disabled = False

            # We reveive either True or {}
            if data != True:
                data = False

            # IF true, we disable the Slider
            get_widget(app_widget, "4402100").disabled = data

        # We wire select events on this checkbox :
        get_widget(app_widget, "440211").on_event("change", checkbox_auto_cluster_clicked)

        def num_cluster_changed(widget, event, data):
            """
            Called when the user changes the number of clusters
            """
            # We enable the 'auto-cluster' button
            get_widget(app_widget, "4402000").disabled = False

        # We wire events on the num cluster Slider
        get_widget(app_widget, "4402100").on_event("change", num_cluster_changed)

        # UI rules : at startup, the slider is is disabled and the chckbox is checked
        get_widget(app_widget, "4402100").disabled = True

        self.update_regions_table()

        # ------------- Tab 3 : substitution -----------

        # UI rules :
        # At startup the validate sub-model btn is disabled :
        get_widget(app_widget, "450100").disabled = True

        def sub_model_selected(data):
            is_selected = data["value"]

            # We use this GUI attribute to store the selected sub-model
            # TODO : read the selected sub-model from the SubModelTable
            self.validated_sub_model_dict = data['item'] if is_selected else None
            get_widget(app_widget, "450100").disabled = True if not is_selected else False

        # We wire a select event on the 'substitution table' :
        get_widget(app_widget, "45001").set_callback(sub_model_selected)

        def validate_sub_model(widget, event, data):

            # We get the sub-model data from the SubModelTable:
            # get_widget(app_widget,"45001").items[self.validated_sub_model]

            score_val = 0
            if isinstance(self.score, str):
                score_name = self.score.upper()
            elif callable(self.score):
                score_name = self.score.__name__.upper()
            if float(self.validated_sub_model_dict[score_name]) > score_val:
                # TODO changer ça, c'est pas adapté
                score_val = float(self.validated_sub_model_dict[score_name])

            get_widget(app_widget, "450100").disabled = True

            # We udpate the region
            region = self.region_set.get(self.selected_region_num)
            region.set_model(
                self.validated_sub_model_dict["Sub-model"],
                f"{score_name} : {score_val:.2f}"
            )

            # update_table
            self.update_regions_table()
            # Force tab 2 / disable tab 1
            get_widget(app_widget, "4").v_model = 1

        # We wire a ckick event on the "validate sub-model" button :
        get_widget(app_widget, "450100").on_event("click", validate_sub_model)

        # We disable the Substitution table at startup :
        self.update_substitution_table(None, None, True)

        display(app_widget)<|MERGE_RESOLUTION|>--- conflicted
+++ resolved
@@ -367,12 +367,7 @@
         self.es_hde.set_dimension(2)
 
         # We sent to the proper HDE the rules_indexes to render :
-<<<<<<< HEAD
-        self.vs_hde.display_rules(df_mask) if rules_widget.is_value_space else self.es_hde.display_rules(
-            df_mask)
-=======
         self.vs_hde.display_rules(df_mask) if rules_widget.is_value_space else self.es_hde.display_rules(df_mask)
->>>>>>> e048e32a
 
         # We disable the 'undo' button if RsW has less than 2 rules
         get_widget(app_widget, "4302").disabled = rules_widget.rules_num < 1
