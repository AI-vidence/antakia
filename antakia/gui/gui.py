from __future__ import annotations

import numpy as np
import pandas as pd

import ipyvuetify as v
import IPython.display

from antakia_core.data_handler.region import ModelRegionSet, ModelRegion
from antakia.gui.explanation_values import ExplanationValues
from antakia.gui.high_dim_exp.projected_value_bank import ProjectedValueBank
from antakia.gui.progress_bar import ProgressBar, MultiStepProgressBar
from antakia.explanation.explanation_method import ExplanationMethod
from antakia_ac.auto_cluster import AutoCluster
from antakia_core.compute.skope_rule.skope_rule import skope_rules
import antakia.config as config
from antakia_core.data_handler.rules import RuleSet

from antakia.gui.tabs.model_explorer import ModelExplorer
from antakia.gui.widgets import get_widget, change_widget, splash_widget, app_widget
from antakia.gui.high_dim_exp.highdimexplorer import HighDimExplorer
from antakia.gui.ruleswidget import RulesWidget

import copy
from os import path
from json import dumps, loads

import logging
from antakia.utils.logging import conf_logger
from antakia_core.utils.utils import boolean_mask, ProblemCategory
from antakia_core.utils.variable import DataVariables

logger = logging.getLogger(__name__)
conf_logger(logger)


class GUI:
    """
    GUI class.

    The GUI guides the user through the AntakIA process.
    It stores Xs, Y and the model to explain.
    It displays a UI (app_graph) and creates various UI objects, in particular
    two HighDimExplorers resposnible to compute or project values in 2 spaces.

    The interface is built using ipyvuetify and plotly.
    It heavily relies on the IPyWidgets framework.

    Instance Attributes
    ---------------------
    X : Pandas DataFrame, the orignal dataset
    y : Pandas Series, target values
    model : a model
    X_exp : a Pandas DataFrame, containing imported explanations
    variables : a list of Variable
    selection_ids : a list of a pd.DataFrame indexes, corresponding to the current selected points
        IMPORTANT : a dataframe index may differ from the row number
    vs_hde, es_hde : HighDimExplorer for the VS and ES space
    vs_rules_wgt, es_rules_wgt : RulesWidget
    region_set : a list of Region,
        a region is a dict : {'num':int, 'rules': list of rules, 'indexes', 'model': str, 'score': str}
        if the list of rules is None, the region has been defined with auto-cluster
        num start at 1
    validated_rules_region, validated_region, validated_sub_model

    """

    def __init__(
            self,
            X: pd.DataFrame,
            y: pd.Series,
            model,
            variables: DataVariables,
            X_test: pd.DataFrame,
            y_test: pd.Series,
            X_exp: pd.DataFrame | None = None,
            score: callable | str = "mse",
            problem_category: ProblemCategory = ProblemCategory.regression
    ):
        self.tab = 1
        self.X = X
        self.X_test = X_test
        self.y = y
        self.y_test = y_test
        self._y_pred = None
        self.problem_category = problem_category
        self.model = model
        self.variables: DataVariables = variables
        self.score = score
        # Init value space widgets
        self.new_selection = False
        self.selection_mask = boolean_mask(X, True)

        self.pv_bank = ProjectedValueBank(y)

        # first hde
        self.vs_hde = HighDimExplorer(
            self.pv_bank,
            self.selection_changed,
            'VS'
        )
        # then rules
        self.vs_rules_wgt = RulesWidget(self.X, self.y, self.variables, True, self.new_rules_defined)

        # init Explanation space
        # first explanation getter/compute
        self.exp_values = ExplanationValues(
            self.X,
            self.y,
            self.model,
            problem_category,
            self.explanation_changed_callback,
            self.disable_hde,
            X_exp
        )
        # then hde
        self.es_hde = HighDimExplorer(
            self.pv_bank,
            self.selection_changed,
            'ES'
        )
        # finally rules
        self.es_rules_wgt = RulesWidget(X_exp, self.y, self.variables, False)

        # We set empty rules for now :
        self.vs_rules_wgt.disable()
        self.es_rules_wgt.disable()

        # init tabs
        self.model_explorer = ModelExplorer(self.X)

        self.region_num_for_validated_rules = None  # tab 1 : number of the region created when validating rules
        self.region_set = ModelRegionSet(self.X, self.y, self.X_test, self.y_test, self.model, self.score)
        self.substitute_region = None
        self.substitution_model_training = False  # tab 3 : training flag
        self.widget = app_widget.get_app_widget()
        self.splash_widget = splash_widget.get_app_widget()
        # UI rules :
        # We disable the selection datatable at startup (bottom of tab 1)
        get_widget(self.widget, "4320").disabled = True

        # We count the number of times this GUI has been initialized
        self.counter = loads(open("counter.json", "r").read()) if path.exists("counter.json") else 0
        self.counter += 1 
        with open("counter.json", "w") as f:
                f.write(dumps(self.counter))
        logger.debug(f"GUI has been initialized {self.counter} times")

    @property
    def selected_regions(self):
        return get_widget(self.widget, "44001").selected

    @selected_regions.setter
    def selected_regions(self, value):
        get_widget(self.widget, "44001").selected = value
        self.disable_buttons(None)

    @property
    def selected_sub_model(self):
        return get_widget(self.widget, "45001").selected

    @selected_sub_model.setter
    def selected_sub_model(self, value):
        get_widget(self.widget, "45001").selected = value

    @property
    def y_pred(self):
        if self._y_pred is None:
            pred = self.model.predict(self.X)
            if self.problem_category in [ProblemCategory.classification_with_proba]:
                pred = self.model.predict_proba(self.X)

            if len(pred.shape) > 1:
                if pred.shape[1] == 1:
                    pred = pred.squeeze()
                if pred.shape[1] == 2:
                    pred = np.array(pred)[:, 1]
                else:
                    pred = pred.argmax(axis=1)
            self._y_pred = pd.Series(pred, index=self.X.index)
        return self._y_pred

    def show_splash_screen(self):
        """Displays the splash screen and updates it during the first computations."""

        # We add both widgets to the current notebook cell and hide them
        IPython.display.display(self.splash_widget, self.widget)
        self.widget.hide()
        self.splash_widget.show()

        exp_progress_bar = ProgressBar(
            get_widget(self.splash_widget, "110"),
            unactive_color="light blue",
            reset_at_end=False
        )
        dimreduc_progress_bar = MultiStepProgressBar(
            get_widget(self.splash_widget, "210"),
            steps=2,
            unactive_color="light blue",
            reset_at_end=False
        )
        # We trigger VS proj computation :
        get_widget(
            self.splash_widget, "220"
        ).v_model = f"{config.DEFAULT_PROJECTION} on {self.X.shape} 1/2"

        self.vs_hde.initialize(progress_callback=dimreduc_progress_bar.get_update(1), X=self.X)

        # We trigger ES explain computation if needed :
        if not self.exp_values.has_user_exp:  # No imported explanation values
            exp_method = ExplanationMethod.explain_method_as_str(config.DEFAULT_EXPLANATION_METHOD)
            msg = f"Computing {exp_method} on {self.X.shape}"
        else:
            msg = f"Imported explained values {self.X.shape}"
        self.exp_values.initialize(exp_progress_bar.update)
        get_widget(self.splash_widget, "120").v_model = msg

        # THen we trigger ES proj computation :
        get_widget(
            self.splash_widget, "220"
        ).v_model = f"{config.DEFAULT_PROJECTION} on {self.X.shape} 2/2"
        self.es_hde.initialize(
            progress_callback=dimreduc_progress_bar.get_update(2),
            X=self.exp_values.current_exp_df
        )
        self.es_rules_wgt.update_X(self.exp_values.current_exp_df)
        self.selection_changed(None, boolean_mask(self.X, True))

        self.init_app()

        self.splash_widget.hide()
        self.widget.show()
        self.vs_hde.figure.create_figure()
        self.es_hde.figure.create_figure()
        self.select_tab(0)
        self.disable_hde()

<<<<<<< HEAD
    def explanation_changed_callback(self, current_exp_df: pd.DataFrame, progress_callback: callable = None):
        self.es_hde.update_X(current_exp_df, progress_callback)
        self.es_rules_wgt.update_X(current_exp_df)
=======
        # We display our star_dialog on 10th launch
        if self.counter == 10:
            pass # @TODO call Dialog , see examples/star_dialog


    def explanation_changed_callback(self, current_pv, progress_callback=None):
        self.es_hde.update_pv(current_pv, progress_callback)
        self.es_rules_wgt.update_X(current_pv.X)
>>>>>>> cac0f96f

    def disable_hde(self, disable='auto'):
        if disable == 'auto':
            disable_proj = bool((self.tab == 0) and self.selection_mask.any() and not self.selection_mask.all())
            disable_figure = bool(self.tab > 1)
        else:
            disable_proj = disable
            disable_figure = disable
        self.vs_hde.disable(disable_figure, disable_proj)
        self.exp_values.disable_selection(disable_proj)
        self.es_hde.disable(disable_figure, disable_proj)

    def set_dimension(self, dim):
        get_widget(self.widget, "100").v_model = dim == 3
        self.vs_hde.set_dim(dim)
        self.es_hde.set_dim(dim)

    def selection_changed(self, caller: HighDimExplorer | None, new_selection_mask: pd.Series):
        """Called when the selection of one HighDimExplorer changes"""

        # UI rules :
        # If new selection (empty or not) : if exists, we remove any 'pending rule'
        self.new_selection = True
        self.disable_hde()
        if new_selection_mask.all():
            # Selection is empty
            # we display y as color
            self.select_tab(0)
            # we reset rules_widgets
            self.vs_rules_wgt.disable()
            self.es_rules_wgt.disable()
            self.es_rules_wgt.reset_widget()
            self.vs_rules_wgt.reset_widget()
        else:
            # Selection is not empty anymore or changes
            X_rounded = copy.copy((self.X.loc[new_selection_mask])).round(3)
            change_widget(
                self.widget,
                "432010",
                v.DataTable(
                    v_model=[],
                    show_select=False,
                    headers=[{"text": column, "sortable": True, "value": column} for column in self.X.columns],
                    items=X_rounded.to_dict("records"),
                    hide_default_footer=False,
                    disable_sort=False,
                ),
            )

        # We store the new selection
        self.selection_mask = new_selection_mask
        # We synchronize selection between the two HighDimExplorers
        if caller is None:
            self.es_hde.set_selection(self.selection_mask)
            self.vs_hde.set_selection(self.selection_mask)
        else:
            other_hde = self.es_hde if caller == self.vs_hde.figure else self.vs_hde
            other_hde.set_selection(self.selection_mask)

        # We update the selection status :
        if not self.selection_mask.all():
            selection_status_str_1 = f"{self.selection_mask.sum()} point selected"
            selection_status_str_2 = f"{100 * self.selection_mask.mean():.2f}% of the  dataset"
        else:
            selection_status_str_1 = f"0 point selected"
            selection_status_str_2 = f"0% of the  dataset"
        change_widget(self.widget, "4300000", selection_status_str_1)
        change_widget(self.widget, "430010", selection_status_str_2)
        # we refresh button and enable/disable the datatable
        self.refresh_buttons_tab_1()

    def fig_size_changed(self, widget, *args):
        """Called when the figureSizeSlider changed"""
        pass

    def new_rules_defined(self, rules_widget: RulesWidget, df_mask: pd.Series):
        """
        Called by a RulesWidget Skope rule creation or when the user wants new rules to be plotted
        The function asks the HDEs to display the rules result
        """
        # We make sure we're in 2D :
        # TODO : pourquoi on passe en dim 2 ici ?
        # Switch button
        self.set_dimension(2)

        # We sent to the proper HDE the rules_indexes to render :
        self.vs_hde.figure.display_rules(selection_mask=self.selection_mask, rules_mask=df_mask)
        self.es_hde.figure.display_rules(selection_mask=self.selection_mask, rules_mask=df_mask)

        # sync selection between rules_widgets
        if rules_widget == self.vs_rules_wgt:
            self.es_rules_wgt.update_from_mask(df_mask, RuleSet(), sync=False)
        else:
            self.vs_rules_wgt.update_from_mask(df_mask, RuleSet(), sync=False)

        self.refresh_buttons_tab_1()

    def init_app(self):
        """
        Inits and wires the app_widget, and implements UI logic
        """

        # ------------------Figure size -----------------

        # We wire the input event on the figureSizeSlider (050100)
        # get_widget(self.widget, "03000").on_event("input", self.fig_size_changed)
        # We set the init value to default :
        # get_widget(self.widget, "03000").v_model = config.INIT_FIG_WIDTH

        # -------------- Dimension Switch --------------

        get_widget(self.widget, "100").v_model = config.DEFAULT_DIMENSION == 3
        get_widget(self.widget, "100").on_event("change", self.switch_dimension)

        # -------------- ColorChoiceBtnToggle ------------

        # Set "change" event on the Button Toggle used to chose color
        get_widget(self.widget, "11").on_event("change", self.change_color)

        # -------------- ExplanationSelect ------------

        get_widget(self.widget, '12').children = [self.exp_values.widget]

        # -------------- set up VS High Dim Explorer  ------------

        get_widget(self.widget, '13').children = [self.vs_hde.projected_value_selector.widget]
        change_widget(self.widget, "201", self.vs_hde.figure.widget),

        # -------------- set up ES High Dim Explorer ------------

        get_widget(self.widget, '14').children = [self.es_hde.projected_value_selector.widget]
        change_widget(self.widget, "211", self.es_hde.figure.widget),

        # ================ Tab 1 Selection ================

        # We wire the click event on 'Tab 1'
        get_widget(self.widget, "40").on_event("click", self.select_tab_front(1))

        # We add our 2 RulesWidgets to the GUI :
        change_widget(self.widget, "4310", self.vs_rules_wgt.root_widget)
        change_widget(self.widget, "4311", self.es_rules_wgt.root_widget)

        # We wire the click event on the 'Find-rules' button
        get_widget(self.widget, "43010").on_event("click", self.compute_skope_rules)

        # We wire the ckick event on the 'Undo' button
        get_widget(self.widget, "4302").on_event("click", self.undo_rules)

        # Its enabled when rules graphs have been updated with rules
        # We wire the click event on the 'Valildate rules' button
        get_widget(self.widget, "43030").on_event("click", self.validate_rules)

        # It's enabled when a SKR rules has been found and is disabled when the selection gets empty
        # or when validated is pressed

        # ================ Tab 2 : regions ===============
        # We wire the click event on 'Tab 2'
        get_widget(self.widget, "41").on_event("click", self.select_tab_front(2))

        get_widget(self.widget, "44001").set_callback(self.region_selected)

        # We wire events on the 'substitute' button:
        get_widget(self.widget, "4401000").on_event("click", self.substitute_clicked)
        # button is disabled by default
        get_widget(self.widget, "4401000").disabled = True

        # We wire events on the 'divide' button:
        get_widget(self.widget, "4401100").on_event("click", self.divide_region_clicked)
        # button is disabled by default
        get_widget(self.widget, "4401100").disabled = True

        # We wire events on the 'merge' button:
        get_widget(self.widget, "4401200").on_event("click", self.merge_region_clicked)
        # button is disabled by default
        get_widget(self.widget, "4401200").disabled = True

        # We wire events on the 'delete' button:
        get_widget(self.widget, "4401300").on_event("click", self.delete_region_clicked)
        # The 'delete' button is disabled at startup
        get_widget(self.widget, "4401300").disabled = True

        # We wire events on the 'auto-cluster' button :
        get_widget(self.widget, "4402000").on_event("click", self.auto_cluster_clicked)

        # UI rules :
        # The 'auto-cluster' button is disabled at startup
        get_widget(self.widget, "4402000").disabled = True
        # Checkbox automatic number of cluster is set to True at startup
        get_widget(self.widget, "440211").v_model = True

        # We wire select events on this checkbox :
        get_widget(self.widget, "440211").on_event("change", self.checkbox_auto_cluster_clicked)

        def num_cluster_changed(*args):
            """
            Called when the user changes the number of clusters
            """
            # We enable the 'auto-cluster' button
            get_widget(self.widget, "4402000").disabled = False

        # We wire events on the num cluster Slider
        get_widget(self.widget, "4402100").on_event("change", num_cluster_changed)

        # UI rules : at startup, the slider is disabled and the checkbox is checked
        get_widget(self.widget, "4402100").disabled = True

        self.update_region_table()
        # At startup, REGIONSET_TRACE is not visible

        # ============== Tab 3 : substitution ==================

        # We wire the click event on 'Tab 3'
        get_widget(self.widget, "42").on_event("click", self.select_tab_front(3))

        # UI rules :
        # At startup validate sub-model btn is disabled :
        get_widget(self.widget, "4501000").disabled = True

        # We wire a select event on the 'substitution table' :
        get_widget(self.widget, "45001").set_callback(self.sub_model_selected_callback)

        # We wire a ckick event on the "validate sub-model" button :
        get_widget(self.widget, "4501000").on_event("click", self.validate_sub_model)
        get_widget(self.widget, "4502").children = [self.model_explorer.widget]

        # We disable the Substitution table at startup :
        self.update_substitution_table(None)

        self.refresh_buttons_tab_1()

    def switch_dimension(self, widget, event, data):
        """
        Called when the switch changes.
        We call the HighDimExplorer to update its figure and, enventually,
        compute its proj
        """
        self.set_dimension(3 if data else 2)

    def change_color(self, widget, event, data):
        """
        Called with the user clicks on the colorChoiceBtnToggle
        Allows change the color of the dots
        """

        # Color : a pd.Series with one color value par row
        color = None

        if data == "y":
            color = self.y
        elif data == "y^":
            color = self.y_pred
        elif data == "residual":
            color = self.y - self.y_pred

        self.vs_hde.figure.set_color(color, 0)
        self.es_hde.figure.set_color(color, 0)
        self.select_tab(0)

    def select_tab_front(self, tab):
        def call_fct(*args):
            self.select_tab(tab, front=True)

        return call_fct

    def select_tab(self, tab, front=False):
        if tab == 1 and (not self.selection_mask.any() or self.selection_mask.all()):
            return self.select_tab(0)
        if tab == 1:
            self.vs_hde.figure.display_selection()
            self.es_hde.figure.display_selection()
        elif tab == 2:
            self.update_region_table()
            self.vs_hde.figure.display_regionset(self.region_set)
            self.es_hde.figure.display_regionset(self.region_set)
        elif tab == 3:
            if len(self.selected_regions) == 0:
                self.select_tab(2)
            else:
                region = self.region_set.get(self.selected_regions[0]['Region'])
                self.update_substitution_table(region)
                if region is None:
                    region = ModelRegion(self.X, self.y, self.X_test, self.y_test, self.model, score=self.score)
                self.vs_hde.figure.display_region(region)
                self.es_hde.figure.display_region(region)
        if not front:
            get_widget(self.widget, "4").v_model = max(tab - 1, 0)
        self.vs_hde.set_tab(tab)
        self.es_hde.set_tab(tab)
        self.tab = tab
        self.disable_hde()

    # ==================== TAB 1 ==================== #

    def refresh_buttons_tab_1(self):
        self.disable_hde()
        # data table
        get_widget(self.widget, "4320").disabled = bool(self.selection_mask.all())
        # skope_rule
        get_widget(self.widget, "43010").disabled = not self.new_selection or bool(self.selection_mask.all())
        # undo
        get_widget(self.widget, "4302").disabled = not (self.vs_rules_wgt.rules_num > 1)
        # validate rule
        get_widget(self.widget, "43030").disabled = not (self.vs_rules_wgt.rules_num > 0)

    def compute_skope_rules(self, *args):
        self.new_selection = False

        if self.tab != 1:
            self.select_tab(1)
        # compute skope rules
        skr_rules_list, skr_score_dict = skope_rules(self.selection_mask, self.vs_hde.current_X, self.variables)
        skr_score_dict['target_avg'] = self.y[self.selection_mask].mean()
        # init vs rules widget
        self.vs_rules_wgt.init_rules(skr_rules_list, skr_score_dict, self.selection_mask)
        # update VS and ES HDE
        self.vs_hde.figure.display_rules(
            selection_mask=self.selection_mask,
            rules_mask=skr_rules_list.get_matching_mask(self.X)
        )
        self.es_hde.figure.display_rules(
            selection_mask=self.selection_mask,
            rules_mask=skr_rules_list.get_matching_mask(self.X)
        )

        es_skr_rules_list, es_skr_score_dict = skope_rules(self.selection_mask, self.es_hde.current_X, self.variables)
        es_skr_score_dict['target_avg'] = self.y[self.selection_mask].mean()
        self.es_rules_wgt.init_rules(es_skr_rules_list, es_skr_score_dict, self.selection_mask)
        self.refresh_buttons_tab_1()
        self.select_tab(1)

    def undo_rules(self, *args):
        if self.tab != 1:
            self.select_tab(1)
        if self.vs_rules_wgt.rules_num > 0:
            self.vs_rules_wgt.undo()
        else:
            # TODO : pourquoi on annule d'abord le VS puis l'ES?
            self.es_rules_wgt.undo()
        self.refresh_buttons_tab_1()

    def validate_rules(self, *args):
        if self.tab != 1:
            self.select_tab(1)

        rules_list = self.vs_rules_wgt.current_rules_list
        # UI rules :
        # We clear selection
        self.selection_changed(None, boolean_mask(self.X, True))
        # We clear the RulesWidget
        self.es_rules_wgt.reset_widget()
        self.vs_rules_wgt.reset_widget()
        if len(rules_list) == 0:
            self.vs_rules_wgt.show_msg("No rules found on Value space cannot validate region", "red--text")
            return

        # We add them to our region_set
        region = self.region_set.add_region(rules=rules_list)
        self.region_num_for_validated_rules = region.num
        # lock rule
        region.validate()

        # And update the rules table (tab 2)
        # we refresh buttons
        self.refresh_buttons_tab_1()
        # We force tab 2
        self.select_tab(2)

    # ==================== TAB 2 ==================== #

    def update_region_table(self):
        """
        Called to empty / fill the RegionDataTable and refresh plots
        """
        self.region_set.sort(by='size', ascending=False)
        temp_items = self.region_set.to_dict()

        # We populate the ColorTable :
        get_widget(self.widget, "44001").items = temp_items

        region_stats = self.region_set.stats()
        str_stats = [
            f"{region_stats['regions']} {'regions' if region_stats['regions'] > 1 else 'region'}",
            f"{region_stats['points']} points",
            f"{region_stats['coverage']}% of the dataset",
            f"{region_stats['delta_score']:.2f} subst score"
        ]
        get_widget(self.widget, "44002").children = [
            ', '.join(str_stats)
        ]
        get_widget(self.widget, "4402000").disabled = False

    def checkbox_auto_cluster_clicked(self, widget, event, data):
        """
        Called when the user clicks on the 'auto-cluster' checkbox
        """
        if self.tab != 2:
            self.select_tab(2)
        # In any case, we enable the auto-cluster button
        get_widget(self.widget, "4402000").disabled = False

        # We reveive either True or {} (bool({})==False))
        data = bool(data)

        # IF true, we disable the Slider
        get_widget(self.widget, "4402100").disabled = data

    def auto_cluster_clicked(self, *args):
        """
        Called when the user clicks on the 'auto-cluster' button
        """
        # We disable the AC button. Il will be re-enabled when the AC progress is 100%
        get_widget(self.widget, "4402000").disabled = True
        if self.tab != 2:
            self.select_tab(2)
        if self.region_set.stats()["coverage"] > 80:
            # UI rules :
            # region_set coverage is > 80% : we need to clear it to do another auto-cluster
            self.region_set.clear_unvalidated()

        # We assemble indices ot all existing regions :
        region_set_mask = self.region_set.mask
        not_rules_indexes_list = ~region_set_mask
        # We call the auto_cluster with remaining X and explained(X) :
        if get_widget(self.widget, "440211").v_model:
            cluster_num = "auto"
        else:
            cluster_num = get_widget(self.widget, "4402100").v_model - len(self.region_set)
            if cluster_num <= 2:
                cluster_num = 2

        self.compute_auto_cluster(not_rules_indexes_list, cluster_num)

        # We re-enable the button
        get_widget(self.widget, "4402000").disabled = False
        self.select_tab(2)

    def compute_auto_cluster(self, not_rules_indexes_list, cluster_num='auto'):
        if len(not_rules_indexes_list) > config.MIN_POINTS_NUMBER:
            vs_compute = int(not self.vs_hde.projected_value_selector.is_computed(dim=3))
            es_compute = int(not self.es_hde.projected_value_selector.is_computed(dim=3))
            steps = 1 + vs_compute + es_compute

            progress_bar = MultiStepProgressBar(get_widget(self.widget, "440212"), steps=steps)
            step = 1
            vs_proj_3d_df = self.vs_hde.get_current_X_proj(
                3,
                progress_callback=progress_bar.get_update(step)
            )

            step += vs_compute
            es_proj_3d_df = self.es_hde.get_current_X_proj(
                3,
                progress_callback=progress_bar.get_update(step)
            )

            step += es_compute
            ac = AutoCluster(self.X, progress_bar.get_update(step))

            found_regions = ac.compute(
                vs_proj_3d_df.loc[not_rules_indexes_list],
                es_proj_3d_df.loc[not_rules_indexes_list],
                # We send 'auto' or we read the number of clusters from the Slider
                cluster_num,
            )  # type: ignore
            self.region_set.extend(found_regions)
            progress_bar.set_progress(100)
        else:
            print('not enough points to cluster')

    def disable_buttons(self, current_operation):
        selected_region_nums = [x['Region'] for x in self.selected_regions]
        if current_operation:
            if current_operation['type'] == 'select':
                selected_region_nums.append(current_operation['region_num'])
            elif current_operation['type'] == 'unselect':
                selected_region_nums.remove(current_operation['region_num'])
        num_selected_regions = len(selected_region_nums)
        if num_selected_regions:
            first_region = self.region_set.get(selected_region_nums[0])
            enable_div = (num_selected_regions == 1) and bool(first_region.num_points() >= config.MIN_POINTS_NUMBER)
        else:
            enable_div = False

        # substitute
        get_widget(self.widget, "4401000").disabled = num_selected_regions != 1

        # divide
        get_widget(self.widget, "4401100").disabled = not enable_div

        # merge
        enable_merge = (num_selected_regions > 1)
        get_widget(self.widget, "4401200").disabled = not enable_merge

        # delete
        get_widget(self.widget, "4401300").disabled = num_selected_regions == 0

    def region_selected(self, data):
        if self.tab != 2:
            self.select_tab(2)
        operation = {
            'type': 'select' if data['value'] else 'unselect',
            'region_num': data['item']['Region']
        }
        self.disable_buttons(operation)

    def clear_selected_regions(self):
        self.selected_regions = []
        self.disable_buttons(None)

    def divide_region_clicked(self, *args):
        """
        Called when the user clicks on the 'divide' (region) button
        """
        if self.tab != 2:
            self.select_tab(2)
        # we recover the region to sudivide
        region = self.region_set.get(self.selected_regions[0]['Region'])
        if region.num_points() > config.MIN_POINTS_NUMBER:
            # Then we delete the region in self.region_set
            self.region_set.remove(region.num)
            # we compute the subregions and add them to the region set
            if get_widget(self.widget, "440211").v_model:
                cluster_num = "auto"
            else:
                cluster_num = get_widget(self.widget, "4402100").v_model - len(self.region_set)
                if cluster_num <= 2:
                    cluster_num = 2
            self.compute_auto_cluster(region.mask, cluster_num)
        self.select_tab(2)
        # There is no more selected region
        self.clear_selected_regions()

    def merge_region_clicked(self, *args):
        """
        Called when the user clicks on the 'merge' (regions) button
        """

        selected_regions = [self.region_set.get(r['Region']) for r in self.selected_regions]
        mask = None
        for region in selected_regions:
            if mask is None:
                mask = region.mask
            else:
                mask |= region.mask

        # compute skope rules
        skr_rules_list, _ = skope_rules(mask, self.vs_hde.current_X, self.variables)

        # delete regions
        for region in selected_regions:
            self.region_set.remove(region.num)
        # add new region
        if len(skr_rules_list) > 0:
            r = self.region_set.add_region(rules=skr_rules_list)
        else:
            r = self.region_set.add_region(mask=mask)
        self.selected_regions = [{'Region': r.num}]
        self.select_tab(2)

    def delete_region_clicked(self, *args):
        """
        Called when the user clicks on the 'delete' (region) button
        """
        if self.tab != 2:
            self.select_tab(2)
        for selected_region in self.selected_regions:
            region = self.region_set.get(selected_region['Region'])
            # Then we delete the regions in self.region_set
            self.region_set.remove(region.num)

        self.select_tab(2)
        # There is no more selected region
        self.clear_selected_regions()

    # ==================== TAB 3 ==================== #

    def substitute_clicked(self, widget, event, data):
        region = self.region_set.get(self.selected_regions[0]['Region'])
        self.selected_sub_model = []
        if region is not None:
            # We update the substitution table once to show the name of the region
            self.substitution_model_training = True
            # show tab 3 (and update)
            self.select_tab(3)
            region.train_substitution_models(task_type=self.problem_category)

            self.substitution_model_training = False
            # We update the substitution table a second time to show the results
            self.update_substitution_table(region)

    def update_subtitution_prefix(self, region):
        # Region prefix text
        get_widget(self.widget, "450000").class_ = "mr-2 black--text" if region else "mr-2 grey--text"
        # v.Chip
        get_widget(self.widget, "450001").color = region.color if region else "grey"
        get_widget(self.widget, "450001").children = [str(region.num)] if region else ["-"]

    def update_subtitution_progress_bar(self):
        prog_circular = get_widget(self.widget, "450110")
        if self.substitution_model_training:
            prog_circular.disabled = False
            prog_circular.color = "blue"
            prog_circular.indeterminate = True
        else:
            prog_circular.disabled = True
            prog_circular.color = "grey"
            prog_circular.indeterminate = False

    def update_substitution_title(self, region: ModelRegion):
        title = get_widget(self.widget, "450002")
        title.tag = "h3"
        table = get_widget(self.widget, "45001")  # subModel table
        if self.substitution_model_training:
            # We tell to wait ...
            title.class_ = "ml-2 grey--text italic "
            title.children = [f"Sub-models are being evaluated ..."]
            # We clear items int the SubModelTable
            table.items = []
        elif not region:  # no region provided
            title.class_ = "ml-2 grey--text italic "
            title.children = [f"No region selected for substitution"]
            table.items = []
        elif region.num_points() < config.MIN_POINTS_NUMBER:  # region is too small
            title.class_ = "ml-2 red--text"
            title.children = [" Region too small for substitution !"]
            table.items = []
        elif len(region.perfs) == 0:  # model not trained
            title.class_ = "ml-2 red--text"
            title.children = [" click on substitute button to train substitution models"]
            table.items = []
        else:
            # We have results
            title.class_ = "ml-2 black--text"
            title.children = [
                f"{region.name}, "
                f"{region.num_points()} points, {100 * region.dataset_cov():.1f}% of the dataset"
            ]

            def series_to_str(series: pd.Series) -> str:
                return series.apply(lambda x: f"{x:.2f}")

            perfs = region.perfs.copy()
            for col in perfs.columns:
                if col != 'delta_color':
                    perfs[col] = series_to_str(perfs[col])
            perfs = perfs.reset_index().rename(columns={"index": "Sub-model"})
            headers = [
                {
                    "text": column,
                    "sortable": False,
                    "value": column,
                }
                for column in perfs.drop('delta_color', axis=1).columns
            ]
            table.headers = headers
            table.items = perfs.to_dict("records")
            if region.interpretable_models.selected_model:
                # we set to selected model if any
                table.selected = [
                    {'item': {'Sub-model': region.interpretable_models.selected_model}, 'value': True}]
            else:
                # clear selection if new region:
                table.selected = []

    def update_substitution_table(self, region: ModelRegion | None):
        """
        Called twice to update table
        """
        # set region to called region
        self.substitute_region = region

        self.update_subtitution_prefix(region)
        self.update_subtitution_progress_bar()
        self.update_substitution_title(region)

    def sub_model_selected_callback(self, data):
        is_selected = bool(data["value"])
        # We use this GUI attribute to store the selected sub-model
        self.selected_sub_model = [data['item']]
        get_widget(self.widget, "4501000").disabled = not is_selected
        if is_selected:
            region = self.region_set.get(self.selected_regions[0]['Region'])
            self.model_explorer.update_selected_model(region.get_model(data['item']['Sub-model']))

    def validate_sub_model(self, *args):
        # We get the sub-model data from the SubModelTable:
        # get_widget(self.widget,"45001").items[self.validated_sub_model]

        get_widget(self.widget, "4501000").disabled = True

        # We udpate the region
        region = self.region_set.get(self.selected_regions[0]['Region'])
        region.select_model(self.selected_sub_model[0]['Sub-model'])
        region.validate()
        # empty selected region
        self.selected_regions = []
        self.selected_sub_model = []
        # Show tab 2
        self.select_tab(2)<|MERGE_RESOLUTION|>--- conflicted
+++ resolved
@@ -141,7 +141,7 @@
 
         # We count the number of times this GUI has been initialized
         self.counter = loads(open("counter.json", "r").read()) if path.exists("counter.json") else 0
-        self.counter += 1 
+        self.counter += 1
         with open("counter.json", "w") as f:
                 f.write(dumps(self.counter))
         logger.debug(f"GUI has been initialized {self.counter} times")
@@ -235,20 +235,12 @@
         self.select_tab(0)
         self.disable_hde()
 
-<<<<<<< HEAD
+        if self.counter == 10:
+            pass # @TODO call Dialog , see examples/star_dialog
+
     def explanation_changed_callback(self, current_exp_df: pd.DataFrame, progress_callback: callable = None):
         self.es_hde.update_X(current_exp_df, progress_callback)
         self.es_rules_wgt.update_X(current_exp_df)
-=======
-        # We display our star_dialog on 10th launch
-        if self.counter == 10:
-            pass # @TODO call Dialog , see examples/star_dialog
-
-
-    def explanation_changed_callback(self, current_pv, progress_callback=None):
-        self.es_hde.update_pv(current_pv, progress_callback)
-        self.es_rules_wgt.update_X(current_pv.X)
->>>>>>> cac0f96f
 
     def disable_hde(self, disable='auto'):
         if disable == 'auto':
