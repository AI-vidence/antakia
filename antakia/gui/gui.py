--- conflicted
+++ resolved
@@ -472,14 +472,10 @@
 
             raw_clusters, all_indexes = auto_cluster(
                 Rule.resulting_df(self.X, rule_list),
-                Rule.resulting_df(self.es_hde.get_current_X().iloc[indexes_list], rule_list)
+                Rule.resulting_df(self.es_hde.get_current_X(), rule_list),
+                6,
+                True
                 )
-<<<<<<< HEAD
-            
-            for indexes_list in extract_real_clusters(raw_clusters):
-                self.region_list.append({"rules": None, "indexes": indexes_list, "model": None})
-            
-=======
             logger.debug(f"auto_cluster: {len(found_regions)} regions found")
             for reg in found_regions:
                 if reg is None:
@@ -492,7 +488,6 @@
                     self.region_list.append({"rules": None, "indexes": reg, "model": None})
                     logger.debug(f"region with {len(reg)} points")
 
->>>>>>> 9bfe8c76
             self.update_regions_table()
 
 
