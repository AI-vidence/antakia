from __future__ import annotations
from arrow import get
import pandas as pd

import ipyvuetify as v
from IPython.display import display

from antakia.data_handler.region import Region, RegionSet
from antakia.utils.long_task import LongTask
from antakia.compute.explanation.explanation_method import ExplanationMethod
from antakia.compute.dim_reduction.dim_reduc_method import DimReducMethod
from antakia.compute.explanation.explanations import compute_explanations
from antakia.compute.auto_cluster.auto_cluster import AutoCluster
from antakia.compute.skope_rule.skope_rule import skope_rules
from antakia.compute.model_subtitution.model_interface import InterpretableModels
import antakia.config as config
from antakia.data_handler.rules import Rule

from antakia.gui.widgets import get_widget, change_widget, splash_widget, app_widget
from antakia.gui.highdimexplorer import HighDimExplorer
from antakia.data_handler.projected_values import ProjectedValues
from antakia.gui.ruleswidget import RulesWidget

import os
import copy

import logging
from antakia.utils.logging import conf_logger
from antakia.utils.variable import DataVariables

logger = logging.getLogger(__name__)
conf_logger(logger)


class GUI:
    """
    GUI class.

    The GUI guides the user through the AntakIA process.
    It stores Xs, Y and the model to explain.
    It displays a UI (app_graph) and creates various UI objects, in particular
    two HighDimExplorers resposnible to compute or project values in 2 spaces.

    The interface is built using ipyvuetify and plotly.
    It heavily relies on the IPyWidgets framework.

    Instance Attributes
    ---------------------
    X : Pandas DataFrame, the orignal dataset
    y : Pandas Series, target values
    model : a model
    X_exp : a Pandas DataFrame, containing imported explanations
    variables : a list of Variable
    selection_ids : a list of a pd.DataFrame indexes, corresponding to the current selected points
        IMPORTANT : a dataframe index may differ from the row number
    vs_hde, es_hde : HighDimExplorer for the VS and ES space
    vs_rules_wgt, es_rules_wgt : RulesWidget
    region_set : a list of Region,
        a region is a dict : {'num':int, 'rules': list of rules, 'indexes', 'model': str, 'score': str}
        if the list of rules is None, the region has been defined with auto-cluster
        num start at 1
    validated_rules_region, validated_region, validated_sub_model

    """

    def __init__(
            self,
            X: pd.DataFrame,
            y: pd.Series,
            model,
            variables: DataVariables,
            X_exp: pd.DataFrame | None = None,
            score: callable | str = "mse",
    ):
        self.X = X
        self.y = y
        self.model = model
        self.y_pred = pd.Series(model.predict(X), index=X.index)
        self.variables: DataVariables = variables
        self.score = score
        if X.reindex(X_exp.index).iloc[:, 0].isna().sum() != X.iloc[:, 0].isna().sum():
            raise IndexError('X and X_exp must share the same index')
        if X.reindex(y.index).iloc[:, 0].isna().sum() != X.iloc[:, 0].isna().sum():
            raise IndexError('X and y must share the same index')
        # We create our VS HDE
        self.vs_hde = HighDimExplorer(
            self.X,
            self.y,
            config.DEFAULT_VS_PROJECTION,
            config.DEFAULT_VS_DIMENSION,
            int(config.INIT_FIG_WIDTH / 2),
            self.selection_changed,
            'VS',
        )  # type: ignore
        self.vs_rules_wgt = self.es_rules_wgt = None

        # We create our ES HDE :

        self.es_hde = HighDimExplorer(
            self.X,
            self.y,
            config.DEFAULT_VS_PROJECTION,
            config.DEFAULT_VS_DIMENSION,  # We use the same dimension as the VS HDE for now
            int(config.INIT_FIG_WIDTH / 2),
            self.selection_changed,
            'ES',
            self.new_explanation_values_required,
            X_exp if X_exp is not None else pd.DataFrame(),  # passing an empty df (vs None) tells it's an ES HDE
        )

        self.vs_rules_wgt = RulesWidget(self.X, self.y, self.variables, True, self.new_rules_defined)
        self.es_rules_wgt = RulesWidget(self.es_hde.current_X, self.y, self.variables, False, self.new_rules_defined)
        # We set empty rules for now :
        self.vs_rules_wgt.disable()
        self.es_rules_wgt.disable()

        self.region_set = RegionSet(self.X)
        self.region_num_for_validated_rules = None  # tab 1 : number of the region created when validating rules
        self.selected_region_num = None  # tab 2 :  num of the region selected for substitution
        self.validated_sub_model_dict = None  # tab 3 : num of the sub-model validated for the region
        self.selection_mask = pd.Series([False] * len(X), index=X.index)

        # UI rules :
        # We disable the selection datatable at startup (bottom of tab 1)
        get_widget(app_widget, "4320").disabled = True

    def show_splash_screen(self):
        """Displays the splash screen and updates it during the first computations."""
        get_widget(splash_widget, "110").color = "light blue"
        get_widget(splash_widget, "110").v_model = 0
        get_widget(splash_widget, "210").color = "light blue"
        get_widget(splash_widget, "210").v_model = 0
        display(splash_widget)

        # We trigger VS proj computation :
        get_widget(
            splash_widget, "220"
        ).v_model = f"{DimReducMethod.dimreduc_method_as_str(config.DEFAULT_VS_PROJECTION)} on {self.X.shape} x 4"
        self.vs_hde.compute_projs(False, self.update_splash_screen)

        # We trigger ES explain computation if needed :
        if self.es_hde.pv_dict['imported_explanations'] is None:  # No imported explanation values
            # We compute default explanations :
            explain_method = config.DEFAULT_EXPLANATION_METHOD
            get_widget(
                splash_widget, "120"
            ).v_model = (
                f"Computing {ExplanationMethod.explain_method_as_str(config.DEFAULT_EXPLANATION_METHOD)} on {self.X.shape}"
            )
            self.es_hde.current_pv = 'computed_shap' if explain_method == ExplanationMethod.SHAP else 'computed_lime'
            self.es_hde.pv_dict[self.es_hde.current_pv] = ProjectedValues(
                self.new_explanation_values_required(explain_method, self.update_splash_screen)
            )
            self.es_hde.update_explanation_select()
            self.es_hde.update_compute_menu()
        else:
            get_widget(
                splash_widget, "120"
            ).v_model = (
                f"Imported explained values {self.X.shape}"
            )

            # THen we trigger ES proj computation :
        self.es_hde.compute_projs(False, self.update_splash_screen)

        splash_widget.close()

        self.show_app()

    def update_splash_screen(self, caller: LongTask, progress: int, duration: float):
        """
        Updates progress bars of the splash screen
        """
        # We select the proper progress bar :
        if isinstance(caller, ExplanationMethod):
            # It's an explanation
            progress_linear = get_widget(splash_widget, "110")
            number = 1
        else:  # It's a projection
            progress_linear = get_widget(splash_widget, "210")
            number = 4  # (VS/ES) x (2D/3D)

        if progress_linear.color == "light blue":
            progress_linear.color = "blue"
            progress_linear.v_model = 0

        if isinstance(caller, ExplanationMethod):
            progress_linear.v_model = round(progress / number)
        else:
            progress_linear.v_model += round(progress / number)

        if progress_linear.v_model == 100:
            progress_linear.color = "light blue"

    def update_substitution_table(self, region: Region, perfs: pd.DataFrame, disable: bool = False):
        """
        Called twice to update table
        """

        # Region v.HTML
        get_widget(app_widget, "450000").class_ = "mr-2 black--text" if not disable else "mr-2 grey--text"
        # v.Chip
        get_widget(app_widget, "450001").color = region.color if not disable else "grey"
        get_widget(app_widget, "450001").children = [str(region.num)] if not disable else ["-"]

        vHtml = get_widget(app_widget, "450002")
        prog_circular = get_widget(app_widget, "45011")

        if not disable:
            # We're enabled
            if perfs is not None and perfs.shape[0] == 0:
                # We tell to wait ...
                vHtml.class_ = "ml-2 grey--text italic "
                vHtml.tag = "h3"
                vHtml.children = [f"Sub-models are being evaluated ..."]
                prog_circular.disabled = False
                prog_circular.color = "blue"
                prog_circular.indeterminate = True
                # We clear items int the SubModelTable
                get_widget(app_widget, "45001").items = []

            elif perfs is not None and perfs.shape[0] > 0:
                # We have results
                vHtml.class_ = "ml-2 black--text"
                vHtml.tag = "h3"
                vHtml.children = [
                    f"{Rule.multi_rules_to_string(region.rules) if region.rules is not None else 'auto-cluster'}, "
                    f"{region.num_points()} points, {100 * region.dataset_cov():.1f}% of the dataset"
                ]

                # We stop the progress bar
                prog_circular.disabled = True
                prog_circular.color = "grey"
                prog_circular.indeterminate = False

                # TODO : format cells in SubModelTable
                def series_to_str(series: pd.Series) -> str:
                    return series.apply(lambda x: f"{x:.2f}")

                for col in perfs.columns:
                    perfs[col] = series_to_str(perfs[col])
                perfs = perfs.reset_index().rename(columns={"index": "Sub-model"})
                perfs["Sub-model"] = perfs["Sub-model"].str.replace("_", " ").str.capitalize()
                get_widget(app_widget, "45001").items = perfs.to_dict("records")
            else:
                # We have no results
                vHtml.class_ = "ml-2 red--text"
                vHtml.tag = "h3"
                vHtml.children = [" Region too small for substitution !"]
                get_widget(app_widget, "45001").items = []
                # We stop the progress bar
                prog_circular.disabled = True
                prog_circular.color = "grey"
                prog_circular.indeterminate = False
        else:
            # We're disabled
            vHtml.class_ = "ml-2 grey--text italic "
            vHtml.tag = "h3"
            vHtml.children = [f"No region selected for substitution"]
            prog_circular.disabled = True
            prog_circular.indeterminate = False
            # We clear items int the SubModelTable
            get_widget(app_widget, "45001").items = []

    def update_regions_table(self):
        """
        Called to empty / fill the RegionDataTable
        """
        temp_items = self.region_set.to_dict()

        # We populate the ColorTable :
        get_widget(app_widget, "4400100").items = temp_items
        # We populate the regions DataTable :
        get_widget(app_widget, "4400110").items = temp_items

        region_stats = self.region_set.stats()
        get_widget(app_widget, "44002").children = [
            f"{region_stats['regions']} {'regions' if region_stats['regions'] > 1 else 'region'}, {region_stats['points']} points, {region_stats['coverage']}% of the dataset"
        ]

        # It seems HDEs need to display regions each time we udpate the table :
        self.vs_hde.display_regionset(self.region_set)
        self.es_hde.display_regionset(self.region_set)

        # UI rules :
        # If regions coverage > 80%, we disable the 'auto-cluster' button
        get_widget(app_widget, "4402000").disabled = region_stats["coverage"] > 80

    def new_explanation_values_required(self, explain_method: int, callback: callable = None) -> pd.DataFrame:
        """
        Called either by :
        - the splash screen
        - the ES HighDimExplorer (HDE) when the user wants to compute new explain values
        callback is a HDE function to update the progress linear
        """
        return compute_explanations(self.X, self.model, explain_method, callback)

    def selection_changed(self, caller: HighDimExplorer, new_selection_mask: pd.Series):
        """Called when the selection of one HighDimExplorer changes"""

        # UI rules :
        # If new selection (empty or not) : if exist, we remove any 'pending rule'
        self.vs_hde.display_rules(None)
        self.vs_rules_wgt.disable()
        self.es_hde.display_rules(None)
        self.es_rules_wgt.disable()

        if not new_selection_mask.any():
            # Selection is empty
            # UI rules :
            # We disable the 'Find-rules' button
            get_widget(app_widget, "43010").disabled = True
            # We disable 'undo' and 'validate rules' buttons
            get_widget(app_widget, "4302").disabled = True
            get_widget(app_widget, "43030").disabled = True
            # We enable both HDEs (proj select, explain select etc.)
            self.vs_hde.disable_widgets(False)
            self.es_hde.disable_widgets(False)
            # We disable the selection datatable :
            get_widget(app_widget, "4320").disabled = True

        else:
            # Selection is not empty anymore or changes
            # UI rules :
            # We enable the 'Find-rules' button
            get_widget(app_widget, "43010").disabled = False
            # We disable HDEs (proj select, explain select etc.)
            self.vs_hde.disable_widgets(True)
            self.es_hde.disable_widgets(True)
            # We show and fill the selection datatable :
            get_widget(app_widget, "4320").disabled = False
            X_rounded = copy.copy((self.X.loc[new_selection_mask])).round(3)
            change_widget(
                app_widget,
                "432010",
                v.DataTable(
                    v_model=[],
                    show_select=False,
                    headers=[{"text": column, "sortable": True, "value": column} for column in self.X.columns],
                    items=X_rounded.to_dict("records"),
                    hide_default_footer=False,
                    disable_sort=False,
                ),
            )
        
        # We store the new selection
        self.selection_mask = new_selection_mask
        # We synchronize selection between the two HighDimExplorers
        other_hde = self.es_hde if caller == self.vs_hde else self.vs_hde
        other_hde.set_selection(self.selection_mask)

        # We update the selection status :
        selection_status_str_1 = f"{new_selection_mask.sum()} point selected"
        selection_status_str_2 = f"{100 * new_selection_mask.mean():.2f}% of the  dataset"
        change_widget(app_widget, "4300000", selection_status_str_1)
        change_widget(app_widget, "430010", selection_status_str_2)

    def fig_size_changed(self, widget, event, data):
        """Called when the figureSizeSlider changed"""
        self.vs_hde.fig_size = self.es_hde.fig_size = round(widget.v_model / 2)
        self.vs_hde.redraw()
        self.es_hde.redraw()

    def new_rules_defined(self, rules_widget: RulesWidget, df_mask: pd.Series, skr: bool = False):
        """
        Called by a RulesWidget Skope rule creation or when the user wants new rules to be plotted
        The function asks the HDEs to display the rules result
        """
        # We make sure we're in 2D :
        get_widget(app_widget, "100").v_model == 2  # Switch button
        # TODO : pourquoi on passe en dim 2 ici ?
        self.vs_hde.set_dimension(2)
        self.es_hde.set_dimension(2)

        # We sent to the proper HDE the rules_indexes to render :
        self.vs_hde.display_rules(df_mask)
        self.es_hde.display_rules(df_mask)

        # We disable the 'undo' button if RsW has less than 2 rules
        get_widget(app_widget, "4302").disabled = rules_widget.rules_num < 1
        # We disable the 'validate rules' button if RsW has less than 1 rule
        get_widget(app_widget, "43030").disabled = rules_widget.rules_num < 0

    def show_app(self):
        # =================== AppBar ===================

        # ------------------Figure size -----------------

        # We wire the input event on the figureSizeSlider (050100)
        get_widget(app_widget, "03000").on_event("input", self.fig_size_changed)
        # We set the init value to default :
        get_widget(app_widget, "03000").v_model = config.INIT_FIG_WIDTH

        # -------------- Dimension Switch --------------

        get_widget(app_widget, "100").v_model == config.DEFAULT_VS_DIMENSION
        get_widget(app_widget, "100").on_event("change", self.switch_dimension)

        # -------------- ColorChoiceBtnToggle ------------

        # Set "change" event on the Button Toggle used to chose color
        get_widget(app_widget, "11").on_event("change", self.change_color)

        # ============== HighDimExplorers ===============

        # We attach each HighDimExplorers component to the app_graph:
        change_widget(app_widget, "201", self.vs_hde.container),
        change_widget(app_widget, "14", self.vs_hde.get_projection_select())
        change_widget(app_widget, "16", self.vs_hde.get_projection_prog_circ())
        change_widget(app_widget, "15", self.vs_hde.get_proj_params_menu())
        change_widget(app_widget, "211", self.es_hde.container)
        change_widget(app_widget, "17", self.es_hde.get_projection_select())
        change_widget(app_widget, "19", self.es_hde.get_projection_prog_circ())
        change_widget(app_widget, "18", self.es_hde.get_proj_params_menu())
        change_widget(app_widget, "12", self.es_hde.get_explanation_select())
        change_widget(app_widget, "13", self.es_hde.get_compute_menu())

        # ================ Tab 1 Selection ================

        # We wire the click event on 'Tab 1'
<<<<<<< HEAD
        get_widget(app_widget, "40").on_event("click", self.select_tab(1))

=======
        get_widget(app_widget, "40").on_event("click", tab_one_rules)
        # We call it at startup :
        tab_one_rules(get_widget(app_widget, "40"), 'soft', None)
        
>>>>>>> 05bbe1ef
        # We add our 2 RulesWidgets to the GUI :
        change_widget(app_widget, "4310", self.vs_rules_wgt.root_widget)
        change_widget(app_widget, "4311", self.es_rules_wgt.root_widget)

        # We wire the click event on the 'Find-rules' button
        get_widget(app_widget, "43010").on_event("click", self.compute_skope_rules)
        # UI rules :
        # The Find-rules button is disabled at startup. It's only enabled when a selection occurs - when the selection is empty, it's disabled again
        get_widget(app_widget, "43010").disabled = True

        # We wire the ckick event on the 'Undo' button
        get_widget(app_widget, "4302").on_event("click", self.undo_rules)
        # At start the button is disabled
        get_widget(app_widget, "4302").disabled = True

        # Its enabled when rules graphs have been updated with rules

<<<<<<< HEAD
=======
        def validate_rules(widget, event, data):
            if self.vs_rules_wgt.rules_num >= 0:
                rules_widget = self.vs_rules_wgt
                hde = self.vs_hde
            else:
                rules_widget = self.es_rules_wgt
                hde = self.es_hde

            rules_list = rules_widget.get_current_rules_list()
            self.region_num_for_validated_rules = self.region_set.get_max_num() + 1
            # We add them to our region_set

            region = self.region_set.add_region(rules=rules_list)
            # UI rules: we disable HDEs selection of we have one or more regions
            if len(self.region_set) > 0:
                self.vs_hde.disable_selection(True)
                self.es_hde.disable_selection(True)

            region.validate()

            # And update the rules table (tab 2)
            self.update_regions_table()
            # UI rules :
            for hde in [self.vs_hde, self.es_hde]:
                # We clear selection
                hde._deselection_event(None, None, False)
                # We display regions
                hde.display_regionset(self.region_set)
            # We show tab 2
            tab_two_rules(get_widget(app_widget, "4"), 'soft', None)

            # We clear the RulesWidget
            rules_widget.disable()
            rules_widget.init_rules(None, None, None)
            # We disable the 'undo' button
            get_widget(app_widget, "4302").disabled = True
            # We disable the 'validate rules' button
            get_widget(app_widget, "43030").disabled = True
            # We clear HDEs 'rule traces'
            hde.display_rules(None)

>>>>>>> 05bbe1ef
        # We wire the click event on the 'Valildate rules' button
        get_widget(app_widget, "43030").on_event("click", self.validate_rules)

        # UI rules :
        # The 'validate rules' button is disabled at startup
        get_widget(app_widget, "43030").disabled = True

        # It's enabled when a SKR rules has been found and is disabled when the selection gets empty
        # or when validated is pressed

        # ================ Tab 2 : regions ===============
<<<<<<< HEAD
        # We wire the click event on 'Tab 2'
        get_widget(app_widget, "41").on_event("click", self.select_tab(2))
=======

        def tab_two_rules(widget, event, data):
            widget.v_model = 1
            for hde in [self.vs_hde, self.es_hde]:
                # In Tab 2, HDE only display traces 0 (original dots) and 2 and ('regions')
                hde.show_trace(HighDimExplorer.VALUES_TRACE, True) 
                hde.show_trace(HighDimExplorer.RULES_TRACE, False) 
                hde.show_trace(HighDimExplorer.REGIONSET_TRACE, True)
                hde.show_trace(HighDimExplorer.REGION_TRACE, False)
                # and selection is not allowed
                hde.disable_selection(True)
        
        # We wire the click event on 'Tab 2'
        get_widget(app_widget, "41").on_event("click", tab_two_rules)

        def region_selected(data):
            is_selected = data["value"]

            # We use this GUI attribute to store the selected region
            # TODO : read the selected region from the ColorTable
            self.selected_region_num = data["item"]["Region"] if is_selected else None

            # UI rules :
            # If selected, we enable the 'substitute' and 'delete' buttons and vice-versa
            get_widget(app_widget, "4401000").disabled = not is_selected
            get_widget(app_widget, "440110").disabled = not is_selected
            # If no region selected, we empty the substitution table:
            if not is_selected:
                self.update_substitution_table(None, None, True)

        get_widget(app_widget, "4400100").set_callback(region_selected)

        def substitute_clicked(widget, event, data):
            assert self.selected_region_num is not None

            # We show tab 3 "substitution"
            get_widget(app_widget, "4").v_model = 2

            region = self.region_set.get(self.selected_region_num)
            
            # We display the region on HDEs
            for hde in  [self.vs_hde, self.es_hde]:
                hde.display_region(region)

            # We update the substitution table once to show the name of the region
            self.update_substitution_table(region, pd.DataFrame())

            perfs = InterpretableModels(self.score).get_models_performance(
                self.model, self.X.loc[region.mask], self.y.loc[region.mask]
            )
>>>>>>> 05bbe1ef

        get_widget(app_widget, "4400100").set_callback(self.region_selected)

        # We wire events on the 'substitute' button:
        get_widget(app_widget, "4401000").on_event("click", self.substitute_clicked)

        # UI rules :
        # The 'substitute' button is disabled at startup; it'es enabled when a region is selected
        # and disabled if no region is selected or when substitute is pressed
        get_widget(app_widget, "4401000").disabled = True

        # We wire events on the 'delete' button:
        get_widget(app_widget, "440110").on_event("click", self.delete_region_clicked)

        # UI rules :
        # The 'delete' button is disabled at startup
        get_widget(app_widget, "440110").disabled = True

        # We wire events on the 'auto-cluster' button :
        get_widget(app_widget, "4402000").on_event("click", self.auto_cluster_clicked)

        # UI rules :
        # The 'auto-cluster' button is disabled at startup
        get_widget(app_widget, "4402000").disabled = True
        # Checkbox automatic number of cluster is set to True at startup
        get_widget(app_widget, "440211").v_model = True

        # We wire select events on this checkbox :
        get_widget(app_widget, "440211").on_event("change", self.checkbox_auto_cluster_clicked)

        def num_cluster_changed(widget, event, data):
            """
            Called when the user changes the number of clusters
            """
            # We enable the 'auto-cluster' button
            get_widget(app_widget, "4402000").disabled = False

        # We wire events on the num cluster Slider
        get_widget(app_widget, "4402100").on_event("change", num_cluster_changed)

        # UI rules : at startup, the slider is is disabled and the checkbox is checked
        get_widget(app_widget, "4402100").disabled = True

        self.update_regions_table()
        # At startup, REGIONSET_TRACE is not visible  
        for hde in [self.vs_hde, self.es_hde]:
            hde.show_trace(HighDimExplorer.REGIONSET_TRACE, False)

        # ============== Tab 3 : substitution ==================

        # We wire the click event on 'Tab 3'
        get_widget(app_widget, "42").on_event("click", self.select_tab(3))

        # UI rules :
        # At startup the validate sub-model btn is disabled :
        get_widget(app_widget, "450100").disabled = True

        # We wire a select event on the 'substitution table' :
        get_widget(app_widget, "45001").set_callback(self.sub_model_selected)

        # We wire a ckick event on the "validate sub-model" button :
        get_widget(app_widget, "450100").on_event("click", self.validate_sub_model)

        # We disable the Substitution table at startup :
        self.update_substitution_table(None, None, True)

        display(app_widget)

    def switch_dimension(self, widget, event, data):
        """
        Called when the switch changes.
        We call the HighDimExplorer to update its figure and, enventually,
        compute its proj
        """
        self.vs_hde.set_dimension(3 if data else 2)
        self.es_hde.set_dimension(3 if data else 2)

    def change_color(self, widget, event, data):
        """
        Called with the user clicks on the colorChoiceBtnToggle
        Allows change the color of the dots
        """

        # Color : a pd.Series with one color value par row

        color = None

        if data == "y":
            color = self.y
        elif data == "y^":
            color = self.y_pred
        elif data == "residual":
            color = self.y - self.y_pred

        self.vs_hde.redraw(color)
        self.es_hde.redraw(color)

    def select_tab(self, tab):
        def call_fct(*args):
            self.vs_hde.set_tab(tab)
            self.es_hde.set_tab(tab)
        return call_fct

    # ==================== TAB 1 ==================== #

    def compute_skope_rules(self, *args):
        # if clicked, selection can't be empty
        assert self.selection_mask.any()
        # Let's disable the Skope button. It will be re-enabled if a new selection occurs
        get_widget(app_widget, "43010").disabled = True

        hde = self.vs_hde if self.vs_hde._has_lasso else self.es_hde
        rules_widget = self.vs_rules_wgt if self.vs_hde._has_lasso else self.es_rules_wgt

        skr_rules_list, skr_score_dict = skope_rules(self.selection_mask, hde.current_X, self.variables)
        skr_score_dict['target_avg'] = self.y[self.selection_mask].mean()
        if len(skr_rules_list) > 0:  # SKR rules found
            # UI rules :
            # We enable the 'validate rule' button
            get_widget(app_widget, "43030").disabled = False
            # We enable RulesWidet and init it wit the rules
            rules_widget.enable()
            rules_widget.init_rules(skr_rules_list, skr_score_dict, self.selection_mask)
        else:
            # No skr found
            rules_widget.show_msg("No rules found", "red--text")

    def undo_rules(self, *args):
        if self.vs_rules_wgt.rules_num > 0:
            self.vs_rules_wgt.undo()
            if self.vs_rules_wgt.rules_num == 1:
                # We disable the 'undo' button
                get_widget(app_widget, "4302").disabled = True
        else:
            # TODO : pourquoi on annule d'abord le VS puis l'ES?
            self.es_rules_wgt.undo()
            if self.es_rules_wgt.rules_num == 1:
                # We disable the 'undo' button
                get_widget(app_widget, "4302").disabled = True

    def validate_rules(self, *args):
        if self.vs_rules_wgt.rules_num >= 0:
            rules_widget = self.vs_rules_wgt
            hde = self.vs_hde
        else:
            rules_widget = self.es_rules_wgt
            hde = self.es_hde

        rules_list = rules_widget.get_current_rules_list()
        # We add them to our region_set

        region = self.region_set.add_region(rules=rules_list)
        self.region_num_for_validated_rules = region.num
        # UI rules: we disable HDEs selection of we have one or more regions
        if len(self.region_set) > 0:
            self.vs_hde.disable_selection(True)
            self.es_hde.disable_selection(True)

        region.validate()

        # And update the rules table (tab 2)
        self.update_regions_table()
        # UI rules :
        # We clear selection
        self.es_hde._deselection_event()
        self.vs_hde._deselection_event()
        # We force tab 2
        get_widget(app_widget, "4").v_model = 1

        # We clear the RulesWidget
        rules_widget.disable()
        rules_widget.init_rules(None, None, None)
        # We disable the 'undo' button
        get_widget(app_widget, "4302").disabled = True
        # We disable the 'validate rules' button
        get_widget(app_widget, "43030").disabled = True
        # We clear HDEs 'rule traces'
        hde.display_rules(None)

    # ==================== TAB 2 ==================== #

    def checkbox_auto_cluster_clicked(self, widget, event, data):
        """
        Called when the user clicks on the 'auto-cluster' checkbox
        """
        # In any case, we enable the auto-cluster button
        get_widget(app_widget, "4402000").disabled = False

        # We reveive either True or {}
        if data != True:
            data = False

        # IF true, we disable the Slider
        get_widget(app_widget, "4402100").disabled = data

    def auto_cluster_clicked(self, widget, event, data):
        """
        Called when the user clicks on the 'auto-cluster' button
        """
        if self.region_set.stats()["coverage"] > 80:
            # UI rules :
            # region_set coverage is > 80% : we need to clear it to do another auto-cluster
            self.region_set.clear_unvalidated()

        # We disable the AC button. Il will be re-enabled when the AC progress is 100%
        get_widget(app_widget, "4402000").disabled = True

        # We assemble indices ot all existing regions :
        rules_mask_list = self.region_set.get_masks()

        # We call the auto_cluster with remaing X and explained(X) :
        not_rules_indexes_list = pd.Series([True] * len(self.X), index=self.X.index)
        for mask in rules_mask_list:
            not_rules_indexes_list &= ~mask

        vs_proj_3d_df = self.vs_hde.get_current_X_proj(3, False)
        es_proj_3d_df = self.es_hde.get_current_X_proj(3, False)

        ac = AutoCluster(vs_proj_3d_df.loc[not_rules_indexes_list], self.update_ac_progress_bar)
        found_clusters = ac.compute(
            es_proj_3d_df.loc[not_rules_indexes_list],
            # We send 'auto' or we read the number of clusters from the Slider
            "auto" if get_widget(app_widget, "440211").v_model else get_widget(app_widget, "4402100").v_model,
        )  # type: ignore

        for cluster_num in found_clusters.unique():
            self.region_set.add_region(mask=(found_clusters == cluster_num))

            self.es_hde.disable_selection(True)

        self.update_regions_table()

    def update_ac_progress_bar(self, caller, progress: float, duration: float):
        """
        Called by the AutoCluster to update the progress bar
        """
        # #TODO Hack because we do not reveive 100% at the end
        if progress >= 96:
            progress = 100

        get_widget(app_widget, "440212").v_model = progress
        # We re-enable the button
        get_widget(app_widget, "4402000").disabled = progress == 100

    def region_selected(self, data):
        is_selected = data["value"]

        # We use this GUI attribute to store the selected region
        # TODO : read the selected region from the ColorTable
        self.selected_region_num = data["item"]["Region"] if is_selected else None

        # UI rules :
        # If selected, we enable the 'substitute' and 'delete' buttons and vice-versa
        get_widget(app_widget, "4401000").disabled = not is_selected
        get_widget(app_widget, "440110").disabled = not is_selected
        # If no region selected, we empty the substitution table:
        if not is_selected:
            self.update_substitution_table(None, None, True)

    def delete_region_clicked(self, widget, event, data):
        """
        Called when the user clicks on the 'delete' (region) button
        """
        # Then we delete the regions in self.region_set
        self.region_set.remove(self.selected_region_num)
        # UI rules : if we deleted a region comming from the Skope rules, we re-enable the Skope button
        if self.selected_region_num == self.region_num_for_validated_rules:
            get_widget(app_widget, "43010").disabled = False

        self.update_regions_table()
        # There is no more selected region
        self.selected_region_num = None
        get_widget(app_widget, "440110").disabled = True
        get_widget(app_widget, "4401000").disabled = True

    # ==================== TAB 3 ==================== #

    def substitute_clicked(self, widget, event, data):
        assert self.selected_region_num is not None
        get_widget(app_widget, "4").v_model = 2

        region = self.region_set.get(self.selected_region_num)

        # We update the substitution table once to show the name of the region
        self.update_substitution_table(region, pd.DataFrame())

        perfs = InterpretableModels(self.score).get_models_performance(
            self.model, self.X.loc[region.mask], self.y.loc[region.mask]
        )

        # We update the substitution table a second time to show the results
        self.update_substitution_table(region, perfs)

    def sub_model_selected(self, data):
        is_selected = data["value"]

        # We use this GUI attribute to store the selected sub-model
        # TODO : read the selected sub-model from the SubModelTable
        self.validated_sub_model_dict = data["item"] if is_selected else None
        get_widget(app_widget, "450100").disabled = True if not is_selected else False

    def validate_sub_model(self, widget, event, data):
        # We get the sub-model data from the SubModelTable:
        # get_widget(app_widget,"45001").items[self.validated_sub_model]

        score_val = 0
        if isinstance(self.score, str):
            score_name = self.score.upper()
        elif callable(self.score):
            score_name = self.score.__name__.upper()
        if float(self.validated_sub_model_dict[score_name]) > score_val:
            # TODO changer ça, c'est pas adapté
            score_val = float(self.validated_sub_model_dict[score_name])

        get_widget(app_widget, "450100").disabled = True

        # We udpate the region
        region = self.region_set.get(self.selected_region_num)
        region.set_model(self.validated_sub_model_dict["Sub-model"], f"{score_name} : {score_val:.2f}")

        # update_table
        self.update_regions_table()
        # Show tab 2
        get_widget(app_widget, "4").v_model = 1<|MERGE_RESOLUTION|>--- conflicted
+++ resolved
@@ -418,15 +418,8 @@
         # ================ Tab 1 Selection ================
 
         # We wire the click event on 'Tab 1'
-<<<<<<< HEAD
         get_widget(app_widget, "40").on_event("click", self.select_tab(1))
 
-=======
-        get_widget(app_widget, "40").on_event("click", tab_one_rules)
-        # We call it at startup :
-        tab_one_rules(get_widget(app_widget, "40"), 'soft', None)
-        
->>>>>>> 05bbe1ef
         # We add our 2 RulesWidgets to the GUI :
         change_widget(app_widget, "4310", self.vs_rules_wgt.root_widget)
         change_widget(app_widget, "4311", self.es_rules_wgt.root_widget)
@@ -443,51 +436,6 @@
         get_widget(app_widget, "4302").disabled = True
 
         # Its enabled when rules graphs have been updated with rules
-
-<<<<<<< HEAD
-=======
-        def validate_rules(widget, event, data):
-            if self.vs_rules_wgt.rules_num >= 0:
-                rules_widget = self.vs_rules_wgt
-                hde = self.vs_hde
-            else:
-                rules_widget = self.es_rules_wgt
-                hde = self.es_hde
-
-            rules_list = rules_widget.get_current_rules_list()
-            self.region_num_for_validated_rules = self.region_set.get_max_num() + 1
-            # We add them to our region_set
-
-            region = self.region_set.add_region(rules=rules_list)
-            # UI rules: we disable HDEs selection of we have one or more regions
-            if len(self.region_set) > 0:
-                self.vs_hde.disable_selection(True)
-                self.es_hde.disable_selection(True)
-
-            region.validate()
-
-            # And update the rules table (tab 2)
-            self.update_regions_table()
-            # UI rules :
-            for hde in [self.vs_hde, self.es_hde]:
-                # We clear selection
-                hde._deselection_event(None, None, False)
-                # We display regions
-                hde.display_regionset(self.region_set)
-            # We show tab 2
-            tab_two_rules(get_widget(app_widget, "4"), 'soft', None)
-
-            # We clear the RulesWidget
-            rules_widget.disable()
-            rules_widget.init_rules(None, None, None)
-            # We disable the 'undo' button
-            get_widget(app_widget, "4302").disabled = True
-            # We disable the 'validate rules' button
-            get_widget(app_widget, "43030").disabled = True
-            # We clear HDEs 'rule traces'
-            hde.display_rules(None)
-
->>>>>>> 05bbe1ef
         # We wire the click event on the 'Valildate rules' button
         get_widget(app_widget, "43030").on_event("click", self.validate_rules)
 
@@ -499,61 +447,8 @@
         # or when validated is pressed
 
         # ================ Tab 2 : regions ===============
-<<<<<<< HEAD
         # We wire the click event on 'Tab 2'
         get_widget(app_widget, "41").on_event("click", self.select_tab(2))
-=======
-
-        def tab_two_rules(widget, event, data):
-            widget.v_model = 1
-            for hde in [self.vs_hde, self.es_hde]:
-                # In Tab 2, HDE only display traces 0 (original dots) and 2 and ('regions')
-                hde.show_trace(HighDimExplorer.VALUES_TRACE, True) 
-                hde.show_trace(HighDimExplorer.RULES_TRACE, False) 
-                hde.show_trace(HighDimExplorer.REGIONSET_TRACE, True)
-                hde.show_trace(HighDimExplorer.REGION_TRACE, False)
-                # and selection is not allowed
-                hde.disable_selection(True)
-        
-        # We wire the click event on 'Tab 2'
-        get_widget(app_widget, "41").on_event("click", tab_two_rules)
-
-        def region_selected(data):
-            is_selected = data["value"]
-
-            # We use this GUI attribute to store the selected region
-            # TODO : read the selected region from the ColorTable
-            self.selected_region_num = data["item"]["Region"] if is_selected else None
-
-            # UI rules :
-            # If selected, we enable the 'substitute' and 'delete' buttons and vice-versa
-            get_widget(app_widget, "4401000").disabled = not is_selected
-            get_widget(app_widget, "440110").disabled = not is_selected
-            # If no region selected, we empty the substitution table:
-            if not is_selected:
-                self.update_substitution_table(None, None, True)
-
-        get_widget(app_widget, "4400100").set_callback(region_selected)
-
-        def substitute_clicked(widget, event, data):
-            assert self.selected_region_num is not None
-
-            # We show tab 3 "substitution"
-            get_widget(app_widget, "4").v_model = 2
-
-            region = self.region_set.get(self.selected_region_num)
-            
-            # We display the region on HDEs
-            for hde in  [self.vs_hde, self.es_hde]:
-                hde.display_region(region)
-
-            # We update the substitution table once to show the name of the region
-            self.update_substitution_table(region, pd.DataFrame())
-
-            perfs = InterpretableModels(self.score).get_models_performance(
-                self.model, self.X.loc[region.mask], self.y.loc[region.mask]
-            )
->>>>>>> 05bbe1ef
 
         get_widget(app_widget, "4400100").set_callback(self.region_selected)
 
