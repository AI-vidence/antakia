--- conflicted
+++ resolved
@@ -28,11 +28,7 @@
 ipywidgets = ">=7.6"
 plotly = "<=5.19.0"
 python-dotenv = "^1.0.0"
-<<<<<<< HEAD
-#antakia-core = "0.2.22"
-=======
-antakia-core = "0.2.25"
->>>>>>> a66460f6
+#antakia-core = "0.2.25"
 antakia-ac = "^0.2.14"
 #antakia-ac = {path = "../antakia-ac/dist/antakia_ac-0.2.12-cp311-cp311-macosx_13_0_arm64.whl"}
 #antakia-core = { path = "../antakia-core", develop = true }
