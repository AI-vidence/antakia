--- conflicted
+++ resolved
@@ -96,7 +96,6 @@
    },
    "outputs": [
     {
-<<<<<<< HEAD
      "data": {
       "application/vnd.jupyter.widget-view+json": {
        "model_id": "578e6c188f524ecc84f3598f9678bc91",
@@ -123,17 +122,6 @@
      },
      "metadata": {},
      "output_type": "display_data"
-=======
-     "ename": "AttributeError",
-     "evalue": "module 'antakia' has no attribute 'Dataset'",
-     "output_type": "error",
-     "traceback": [
-      "\u001b[0;31m---------------------------------------------------------------------------\u001b[0m",
-      "\u001b[0;31mAttributeError\u001b[0m                            Traceback (most recent call last)",
-      "Cell \u001b[0;32mIn[4], line 3\u001b[0m\n\u001b[1;32m      1\u001b[0m \u001b[38;5;28;01mimport\u001b[39;00m \u001b[38;5;21;01mantakia\u001b[39;00m\n\u001b[0;32m----> 3\u001b[0m dataset \u001b[38;5;241m=\u001b[39m \u001b[43mantakia\u001b[49m\u001b[38;5;241;43m.\u001b[39;49m\u001b[43mDataset\u001b[49m(X, model \u001b[38;5;241m=\u001b[39m model, y\u001b[38;5;241m=\u001b[39mY)\n\u001b[1;32m      5\u001b[0m a \u001b[38;5;241m=\u001b[39m antakia\u001b[38;5;241m.\u001b[39mAntakIA(dataset, import_explanation \u001b[38;5;241m=\u001b[39m SHAP)\n\u001b[1;32m      6\u001b[0m a\u001b[38;5;241m.\u001b[39mstartGUI()\n",
-      "\u001b[0;31mAttributeError\u001b[0m: module 'antakia' has no attribute 'Dataset'"
-     ]
->>>>>>> 85a4186f
     }
    ],
    "source": [
