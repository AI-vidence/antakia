--- conflicted
+++ resolved
@@ -1,11 +1,7 @@
 from traitlets.traitlets import List, Unicode
 import ipyvuetify as v
-<<<<<<< HEAD
 from antakia_core.utils import colors
-=======
-from antakia_core.utils.utils import colors
 from typing import Callable
->>>>>>> a66460f6
 
 
 class ColorTable(v.VuetifyTemplate):
