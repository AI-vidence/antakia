from __future__ import annotations
from __future__ import annotations

import time
from typing import Callable

import numpy as np
import pandas as pd

import ipyvuetify as v
import IPython.display

from antakia_core.data_handler import ModelRegion, Region, ModelRegionSet

from antakia.gui.app_bar.color_switch import ColorSwitch
from antakia.gui.app_bar.dimension_switch import DimSwitch
from antakia.gui.splash_screen import SplashScreen
from antakia.gui.app_bar.top_bar import TopBar
from antakia.gui.app_bar.explanation_values import ExplanationValues
from antakia.gui.high_dim_exp.projected_value_bank import ProjectedValueBank
from antakia_core.explanation import ExplanationMethod
import antakia.config as config

from antakia.gui.tabs.model_explorer import ModelExplorer
from antakia.gui.tabs.tab1 import Tab1
from antakia.gui.tabs.tab2 import Tab2
from antakia.gui.tabs.tab3 import Tab3
from antakia.gui.high_dim_exp.highdimexplorer import HighDimExplorer

from antakia.gui.helpers.metadata import metadata

import logging
from antakia.utils.logging_utils import conf_logger
from antakia_core.utils import boolean_mask, ProblemCategory, DataVariables

from antakia.utils.stats import stats_logger, log_errors

logger = logging.getLogger(__name__)
conf_logger(logger)


class GUI:
    """
    GUI class.

    The GUI guides the user through the AntakIA process.
    It stores Xs, Y and the model to explain.
    It displays a UI (app_graph) and creates various UI objects, in particular
    two HighDimExplorers resposnible to compute or project values in 2 spaces.

    The interface is built using ipyvuetify and plotly.
    It heavily relies on the IPyWidgets framework.

    Instance Attributes
    ---------------------
    X : Pandas DataFrame, the orignal dataset
    y : Pandas Series, target values
    model : a model
    X_exp : a Pandas DataFrame, containing imported explanations
    variables : a list of Variable
    selection_ids : a list of a pd.DataFrame indexes, corresponding to the current selected points
        IMPORTANT : a dataframe index may differ from the row number
    vs_hde, es_hde : HighDimExplorer for the VS and ES space
    vs_rules_wgt, es_rules_wgt : RulesWidget
    region_set : a list of Region,
        a region is a dict : {'num':int, 'rules': list of rules, 'indexes', 'model': str, 'score': str}
        if the list of rules is None, the region has been defined with auto-cluster
        num start at 1
    validated_rules_region, validated_region, validated_sub_model

    """

    def __init__(
<<<<<<< HEAD
        self,
        X: pd.DataFrame,
        y: pd.Series,
        model,
        variables: DataVariables,
        X_test: pd.DataFrame,
        y_test: pd.Series,
        X_exp: pd.DataFrame | None = None,
        score: callable | str = "mse",
        problem_category: ProblemCategory = ProblemCategory.regression
    ):
=======
            self,
            X: pd.DataFrame,
            y: pd.Series,
            model,
            variables: DataVariables,
            X_test: pd.DataFrame | None,
            y_test: pd.Series | None,
            X_exp: pd.DataFrame | None = None,
            score: Callable | str = "mse",
            problem_category: ProblemCategory = ProblemCategory.regression):
>>>>>>> a66460f6
        metadata.start()
        self.tab = 1
        self.X = X
        self.X_test = X_test
        self.y = y
        self.y_test = y_test
        self._y_pred = None
        self.problem_category = problem_category
        self.model = model
        self.variables: DataVariables = variables
        self.score = score
        # Init value space widgets
        self.selection_mask = boolean_mask(X, True)

        self.pv_bank = ProjectedValueBank(y)
        self.region_set = ModelRegionSet(self.X, self.y, self.X_test,
                                         self.y_test, self.model, self.score)

        # star dialog
        self.topbar = TopBar()

        self.dimension_switch = DimSwitch(self.dimension_update_callback)
        self.color_switch = ColorSwitch(self.y, self.y_pred,
                                        self.color_update_callback)

        # first hde
        self.vs_hde = HighDimExplorer(self.pv_bank, self.selection_changed,
                                      'VS')

        # init Explanation space
        # first explanation getter/compute
        self.exp_values = ExplanationValues(self.X, self.y, self.model,
                                            problem_category,
                                            self.explanation_changed_callback,
                                            self.disable_hde, X_exp)
        # then hde
        self.es_hde = HighDimExplorer(self.pv_bank, self.selection_changed,
                                      'ES')

        # init tabs
        self.tab1 = Tab1(variables, self.new_rule_selected_callback,
                         self.validate_rules_callback, self.X, X_exp, self.y)

        self.tab2 = Tab2(variables, X, self.vs_hde.projected_value_selector,
                         self.es_hde.projected_value_selector, self.region_set,
                         self.edit_region_callback,
                         self.update_region_callback,
                         self.substitute_model_callback)

        self.tab3 = Tab3(X, problem_category, self.model_validation_callback)
        self.model_explorer = ModelExplorer(self.X)

        self._build_widget()
        self.splash = SplashScreen(X)

    def _build_widget(self):
        self.widget = v.Col(children=[
            self.topbar.widget,
            v.Row(  # Top buttons bar # 1
                class_="mt-3 align-center",
                children=[
                    v.Tooltip(  # 10
                        bottom=True,
                        v_slots=[{
                            'name': 'activator',
                            'variable': 'tooltip',
                            'children': self.dimension_switch.widget
                        }  # End v_slots dict
                                 ],  # End v_slots list
                        children=['Change dimensions']),  # End v.Tooltip
                    self.color_switch.widget,
                    v.Col(  # 12
                        class_="ml-4 mr-4",
                        children=[self.exp_values.widget]),
                    v.Col(  # 13 VS proj Select
                        class_="ml-6 mr-6",
                        children=[self.vs_hde.projected_value_selector.widget
                                  ]),
                    v.Col(  # 14 ES proj Select
                        class_="ml-6 mr-6",
                        children=[self.es_hde.projected_value_selector.widget
                                  ]),
                ]),
            v.Row(  # The two HighDimExplorer # 2
                class_="d-flex",
                children=[
                    v.Col(  # VS HDE # 20
                        style_="width: 50%",
                        class_="d-flex flex-column justify-center",
                        children=[
                            v.Html(  # 200
                                tag="h3",
                                style_="align-self: center",
                                class_="mb-3",
                                children=["Values space"]),
                            self.vs_hde.figure.widget,
                        ],
                    ),
                    v.Col(  # ES HDE placeholder # 21
                        style_="width: 50%",
                        class_="d-flex flex-column justify-center",
                        children=[
                            v.Html(  # 210
                                tag="h3",
                                style_="align-self: center",
                                class_="mb-3",
                                children=["Explanations space"]),
                            self.es_hde.figure.widget
                        ],
                    ),
                ],
            ),
            v.Divider(),  # 3
            v.Tabs(  # 4
                v_model=0,  # default active tab
                children=[
                    v.Tab(children=["Selection"]),  # 40
                    v.Tab(children=["Regions"]),  # 41
                    v.Tab(children=["Substitution"]),  # 42
                ] + [
                    v.TabItem(  # Tab 1)
                        class_="mt-2", children=self.tab1.widget),
                    v.TabItem(  # Tab 2) Regions #44
                        children=self.tab2.widget),  # End of v.TabItem #2
                    v.TabItem(  # TabItem #3 Substitution #45
                        children=self.tab3.widget)
                ])  # End of v.Tabs
        ]  # End v.Col children
                            )  # End of v.Col

    def compute_base_values(self):
        # We trigger ES explain computation if needed :
        if not self.exp_values.has_user_exp:  # No imported explanation values
            exp_method = ExplanationMethod.explain_method_as_str(
                config.ATK_DEFAULT_EXPLANATION_METHOD)
            msg = f"Computing {exp_method} on {self.X.shape}"
        else:
            msg = f"Imported explained values {self.X.shape}"
        self.splash.set_exp_msg(msg)
        self.exp_values.initialize(self.splash.exp_progressbar)

        # We trigger VS proj computation :
        self.splash.set_proj_msg(
            f"{config.ATK_DEFAULT_PROJECTION} on {self.X.shape} 1/2")
        self.vs_hde.initialize(
            progress_callback=self.splash.proj_progressbar.get_update(1),
            X=self.X)

        # THen we trigger ES proj computation :
        self.splash.set_proj_msg(
            f"{config.ATK_DEFAULT_PROJECTION} on {self.X.shape} 2/2")
        self.es_hde.initialize(
            progress_callback=self.splash.proj_progressbar.get_update(2),
            X=self.exp_values.current_exp_df)
        self.tab1.update_X_exp(self.exp_values.current_exp_df)
        self.selection_changed(self, boolean_mask(self.X, True))

        self.select_tab(0)
        self.disable_hde()

        if metadata.counter == 10:
            self.topbar.open()

    @log_errors
    def initialize(self):
        """Displays the splash screen and updates it during the first computations."""

        # We add both widgets to the current notebook cell and hide them
        t = time.time()
        self.widget.hide()
        self.splash.widget.show()
        IPython.display.display(self.splash.widget, self.widget)

        self.compute_base_values()

        self.wire()

        self.splash.widget.hide()
        self.widget.show()
        # redraw figures once app is displayed to be able to autosize it
        self.vs_hde.figure.create_figure()
        self.es_hde.figure.create_figure()
        stats_logger.log('gui_init_end', {'load_time': time.time() - t})

    def wire(self):
        """
        wires the app_widget, and implements UI logic
        """

        # ================ Tab Selection ================

        # We wire the click event on 'Tabs'
        tabs = self.widget.children[4].children
        tabs[0].on_event("click", self.select_tab_front(1))
        tabs[1].on_event("click", self.select_tab_front(2))
        tabs[2].on_event("click", self.select_tab_front(3))

    # ==================== properties ==================== #

    @property
    def y_pred(self):
        if self._y_pred is None:
            pred = self.model.predict(self.X)
            if self.problem_category in [
                    ProblemCategory.classification_with_proba
            ]:
                pred = self.model.predict_proba(self.X)

            if len(pred.shape) > 1:
                if pred.shape[1] == 1:
                    pred = pred.squeeze()
                if pred.shape[1] == 2:
                    pred = np.array(pred)[:, 1]
                else:
                    pred = pred.argmax(axis=1)
            self._y_pred = pd.Series(pred, index=self.X.index)
        return self._y_pred

    # ==================== sync callbacks ==================== #

    @log_errors
    def explanation_changed_callback(self,
                                     current_exp_df: pd.DataFrame,
                                     progress_callback: Callable
                                     | None = None):
        """
        on explanation change, synchronizes es_hde and tab1
        Parameters
        ----------
        current_exp_df
        progress_callback

        Returns
        -------

        """
        self.es_hde.update_X(current_exp_df, progress_callback)
        self.tab1.update_X_exp(current_exp_df)

    @log_errors
    def disable_hde(self, disable='auto'):
        if disable == 'auto':
            disable_proj = bool((self.tab == 0) and self.selection_mask.any()
                                and not self.selection_mask.all())
            disable_figure = bool(self.tab > 1)
        else:
            disable_proj = disable
            disable_figure = disable
        self.vs_hde.disable(disable_figure, disable_proj)
        self.exp_values.disable_selection(disable_proj)
        self.es_hde.disable(disable_figure, disable_proj)

    @log_errors
<<<<<<< HEAD
    def selection_changed(self, caller, new_selection_mask: pd.Series):
=======
    def selection_changed(self, caller: HighDimExplorer | None,
                          new_selection_mask: pd.Series):
>>>>>>> a66460f6
        """
        callback to synchronize both hdes and tab1
        Parameters
        ----------
        caller
        new_selection_mask

        Returns
        -------

        """
        """Called when the selection of one HighDimExplorer changes"""
        if not new_selection_mask.any():
            new_selection_mask = ~new_selection_mask
        self.selection_mask = new_selection_mask
        self.disable_hde()

        # If new selection (empty or not) : if exists, we remove any 'pending rule'
        if new_selection_mask.all():
            # Selection is empty
            self.select_tab(0)
        else:
            stats_logger.log(
                'selection_gui', {
                    'exp_method':
                    self.exp_values.current_exp,
                    'vs_proj':
                    str(self.vs_hde.projected_value_selector.current_proj),
                    'es_proj':
                    str(self.es_hde.projected_value_selector.current_proj)
                })

        self.display_selection(caller, self.selection_mask)

    def display_selection(self, caller, selection_mask: pd.Series):
        if not selection_mask.any():
            selection_mask = ~selection_mask
        if caller != self.es_hde.figure:
            self.es_hde.set_selection(selection_mask)
        if caller != self.vs_hde.figure:
            self.vs_hde.set_selection(selection_mask)
        if caller != self.tab1:
            self.tab1.update_reference_mask(selection_mask)

    # ==================== top bar ==================== #

    def dimension_update_callback(self, caller, dim):
        self.vs_hde.set_dim(dim)
        self.es_hde.set_dim(dim)
        self.disable_hde()

    @log_errors
    def color_update_callback(self, caller, color):
        """
        Called with the user clicks on the colorChoiceBtnToggle
        Allows change the color of the dots
        """
        self.vs_hde.figure.set_color(color, 0)
        self.es_hde.figure.set_color(color, 0)
        self.select_tab(0)

    # ==================== TAB handling ==================== #

    def select_tab_front(self, tab):

        @log_errors
        def call_fct(*args):
            stats_logger.log('tab_selected', {'tab': tab})
            self.select_tab(tab, front=True)

        return call_fct

    def select_tab(self, tab, front=False):
        if tab == 1 and (not self.selection_mask.any()
                         or self.selection_mask.all()):
            return self.select_tab(0)
        if tab == 1:
            self.vs_hde.figure.display_selection()
            self.es_hde.figure.display_selection()
        elif tab == 2:
            self.tab2.update_region_table()
            self.update_region_callback(self, self.region_set)
        elif tab == 3:
            if len(self.tab2.selected_regions) == 0:
                self.select_tab(2)
            else:
                region = self.region_set.get(
                    self.tab2.selected_regions[0]['Region'])
                self.tab3.update_region(region, False)
                if region is None:
                    region = ModelRegion(self.X,
                                         self.y,
                                         self.X_test,
                                         self.y_test,
                                         self.model,
                                         score=self.score)
                self.vs_hde.figure.display_region(region)
                self.es_hde.figure.display_region(region)
        if not front:
            self.widget.children[4].v_model = max(tab - 1, 0)
        self.vs_hde.set_tab(tab)
        self.es_hde.set_tab(tab)
        self.tab = tab
        self.disable_hde()

    # ==================== TAB 1 ==================== #

    def new_rule_selected_callback(self, caller, event: str, selection_mask, rules_mask):
        self.selection_mask = selection_mask
        if selection_mask.all() or not selection_mask.any():
            selection_mask = rules_mask
            self.select_tab(0)
        else:
            self.select_tab(1)
        self.display_selection(caller, selection_mask)
        self.vs_hde.figure.display_rules(selection_mask, rules_mask)
        self.es_hde.figure.display_rules(selection_mask, rules_mask)

    def validate_rules_callback(self, caller, event: str, region: Region):
        self.selection_changed(caller, boolean_mask(self.X, True))
        region.validate()
        self.region_set.add(region)
        self.select_tab(2)

    # ==================== TAB 2 ==================== #

    def edit_region_callback(self, caller, region):
        self.tab1.update_region(region)
        self.selection_mask = region.mask
        # TODO : needed ?
        self.selection_changed(caller, region.mask)
        self.select_tab(1)

    def update_region_callback(self, caller, region_set):
        self.vs_hde.figure.display_regionset(region_set)
        self.es_hde.figure.display_regionset(region_set)

    def substitute_model_callback(self, caller, region):
        self.select_tab(3)
        self.tab3.update_region(region)

    # ==================== TAB 3 ==================== #

    @log_errors
    def model_validation_callback(self, *args):
        self.select_tab(2)
        self.tab2.selected_regions = []<|MERGE_RESOLUTION|>--- conflicted
+++ resolved
@@ -1,4 +1,3 @@
-from __future__ import annotations
 from __future__ import annotations
 
 import time
@@ -71,30 +70,17 @@
     """
 
     def __init__(
-<<<<<<< HEAD
         self,
         X: pd.DataFrame,
         y: pd.Series,
         model,
         variables: DataVariables,
-        X_test: pd.DataFrame,
-        y_test: pd.Series,
+        X_test: pd.DataFrame | None,
+        y_test: pd.Series | None,
         X_exp: pd.DataFrame | None = None,
-        score: callable | str = "mse",
+        score: Callable | str = "mse",
         problem_category: ProblemCategory = ProblemCategory.regression
     ):
-=======
-            self,
-            X: pd.DataFrame,
-            y: pd.Series,
-            model,
-            variables: DataVariables,
-            X_test: pd.DataFrame | None,
-            y_test: pd.Series | None,
-            X_exp: pd.DataFrame | None = None,
-            score: Callable | str = "mse",
-            problem_category: ProblemCategory = ProblemCategory.regression):
->>>>>>> a66460f6
         metadata.start()
         self.tab = 1
         self.X = X
@@ -348,12 +334,7 @@
         self.es_hde.disable(disable_figure, disable_proj)
 
     @log_errors
-<<<<<<< HEAD
     def selection_changed(self, caller, new_selection_mask: pd.Series):
-=======
-    def selection_changed(self, caller: HighDimExplorer | None,
-                          new_selection_mask: pd.Series):
->>>>>>> a66460f6
         """
         callback to synchronize both hdes and tab1
         Parameters
