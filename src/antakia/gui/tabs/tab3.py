from typing import Callable

import ipyvuetify as v
import pandas as pd
from antakia_core.data_handler import ModelRegion
from antakia_core.utils import ProblemCategory, BASE_COLOR

from antakia import config
from antakia.gui.graphical_elements.sub_model_table import SubModelTable
from antakia.gui.helpers.progress_bar import ProgressBar
from antakia.gui.tabs.model_explorer import ModelExplorer
from antakia.utils.stats import log_errors, stats_logger


class Tab3:
    headers = [
        {
            "text": column,
            "sortable": True,
            "value": column,
            # "class": "primary white--text",\
        } for column in ['Sub-model', 'MSE', 'MAE', 'R2', 'delta']
    ]

    def __init__(self, X: pd.DataFrame, problem_category: ProblemCategory,
                 validate_callback: Callable):
        self.X = X
        self.problem_category = problem_category
        self.validate_callback = validate_callback
        self.model_explorer = ModelExplorer(self.X)
        self.region: ModelRegion | None = None
        self.substitution_model_training = False  # tab 3 : training flag

        self._build_widget()
        self.progress_bar = ProgressBar(self.progress_wgt,
                                        indeterminate=True,
                                        reset_at_end=True)
        self.progress_bar(100)

    def _build_widget(self):
        """
        build the tab3 widget - part of init method
        Returns
        -------

        """
        self.validate_model_btn = v.Btn(  # 4501000
            v_on='tooltip.on',
            class_="ma-1 mt-12 green white--text",
            children=[
                v.Icon(
                    class_="mr-2",
                    children=["mdi-check"],
                ),
                "Validate sub-model",
            ],
        )
        self.model_table = SubModelTable(  # 45001
            headers=self.headers,
            items=[],
        )
        self.region_prefix_wgt = v.Html(class_="mr-2",
                                        tag="h3",
                                        children=["Region"])  # 450000
        self.region_chip_wgt = v.Chip(
            color="red",
            children=["1"],
        )  # 450001
        self.region_title = v.Html(class_="ml-2", tag="h3",
                                   children=[""])  # 450002
        self.progress_wgt = v.ProgressLinear(  # 450110
            style_="width: 100%",
            class_="mt-4",
            v_model=0,
            height="15",
            indeterminate=True,
            color="blue",
        )
        self.widget = [
            v.Row(  # 450
                class_="d-flex",
                children=[
                    v.Col(  # Col1 - sub model table #4500
                        class_="col-5",
                        children=[
                            v.Sheet(  # 45000
                                class_="ma-1 d-flex flex-row align-center",
                                children=[
                                    self.region_prefix_wgt,
                                    self.region_chip_wgt, self.region_title
                                ]),
                            self.model_table
                        ]),
                    v.Col(  # Col2 - buttons #4501
                        class_="col-2",
                        children=[
                            v.Row(
                                class_="flex-column",
                                children=[
                                    v.Tooltip(  # 45010
                                        bottom=True,
                                        v_slots=[{
                                            'name':
                                            'activator',
                                            'variable':
                                            'tooltip',
                                            'children':
                                            self.validate_model_btn,
                                        }],
                                        children=['Chose this submodel'])
                                ]),
                            v.Row(class_="flex-column",
                                  children=[self.progress_wgt])
                        ]),
                    v.Col(  # Col3 - model explorer #4502
                        class_="col-5",
                        children=[self.model_explorer.widget]),
                ])
        ]
        # We wire a select event on the 'substitution table' :
        self.model_table.set_callback(self._sub_model_selected_callback)

        # We wire a ckick event on the "validate sub-model" button :
        self.validate_model_btn.on_event("click", self._validate_sub_model)
        self.update()

    @property
    def selected_sub_model(self):
        return self.model_table.selected

    @selected_sub_model.setter
    def selected_sub_model(self, value):
        self.model_table.selected = value

    def update_region(self, region: ModelRegion, train=True):
        """
        method to update the region of substitution
        Parameters
        ----------
        region: region to substitute

        Returns
        -------

        """
        self.region = region
        if self.region is not None and train:
            # We update the substitution table once to show the name of the region
            self.substitution_model_training = True
            self.progress_bar(0)
            self.update()
            # show tab 3 (and update)
            self.region.train_substitution_models(
                task_type=self.problem_category)

            self.progress_bar(100)
            self.substitution_model_training = False
            self.update()
        else:
            self.update()

    def update(self):
        self._update_substitution_prefix()
        self._update_substitution_title()
        self._update_model_table()
        self._update_selected()
        self._update_validate_btn()

    def _update_substitution_prefix(self):
        # Region prefix text
        self.region_prefix_wgt.class_ = "mr-2 black--text" if self.region else "mr-2 grey--text"
        # v.Chip
<<<<<<< HEAD
        self.region_chip_wgt.color = self.region.color if self.region else BASE_COLOR
        self.region_chip_wgt.children = [str(self.region.num)] if self.region else ["-"]
=======
        self.region_chip_wgt.color = self.region.color if self.region else "grey"
        self.region_chip_wgt.children = [str(self.region.num)
                                         ] if self.region else ["-"]
>>>>>>> a66460f6

    def _update_model_table(self):
        if (self.substitution_model_training or not self.region
                or self.region.num_points() < config.ATK_MIN_POINTS_NUMBER
                or len(self.region.perfs) == 0):
            self.model_table.items = []
        else:

            def series_to_str(series: pd.Series) -> pd.Series:
                return series.apply(lambda x: f"{x:.2f}")

            perfs = self.region.perfs.copy()
            stats_logger.log('substitute_model',
                             {'best_perf': perfs['delta'].min()})
            for col in perfs.columns:
                if col != 'delta_color':
                    perfs[col] = series_to_str(perfs[col])
            perfs = perfs.reset_index().rename(columns={"index": "Sub-model"})
            headers = [{
                "text": column,
                "sortable": False,
                "value": column,
            } for column in perfs.drop('delta_color', axis=1).columns]
            self.model_table.headers = headers
            self.model_table.items = perfs.to_dict("records")

    def _update_selected(self):
        if self.region and self.region.interpretable_models.selected_model:
            # we set to selected model if any
            self.model_table.selected = [{
                'Sub-model':
                self.region.interpretable_models.selected_model
            }]
            self.model_explorer.update_selected_model(
                self.region.get_selected_model(), self.region)
        else:
            # clear selection if new region:
            self.model_explorer.reset()
            self.model_table.selected = []

    def _update_substitution_title(self):
        title = self.region_title
        title.tag = "h3"
        table = self.model_table  # subModel table
        if self.substitution_model_training:
            # We tell to wait ...
            title.class_ = "ml-2 grey--text italic "
            title.children = [f"Sub-models are being evaluated ..."]
            # We clear items int the SubModelTable
        elif not self.region:  # no region provided
            title.class_ = "ml-2 grey--text italic "
            title.children = [f"No region selected for substitution"]
        elif self.region.num_points(
        ) < config.ATK_MIN_POINTS_NUMBER:  # region is too small
            title.class_ = "ml-2 red--text"
            title.children = ["Region too small for substitution !"]
        elif len(self.region.perfs) == 0:  # model not trained
            title.class_ = "ml-2 red--text"
            title.children = [
                "click on substitute button to train substitution models"
            ]
        else:
            # We have results
            title.class_ = "ml-2 black--text"
            title.children = [
                f"{self.region.name}, "
                f"{self.region.num_points()} points, {100 * self.region.dataset_cov():.1f}% of the dataset"
            ]

    def _update_validate_btn(self):
        self.validate_model_btn.disabled = len(self.selected_sub_model) == 0

    def _sub_model_selected_callback(self, data):
        """
        callback on model selection - updates the model explorer
        Parameters
        ----------
        data

        Returns
        -------

        """
        is_selected = bool(data["value"])
        # We use this GUI attribute to store the selected sub-model
        self.selected_sub_model = [data['item']]
        self.validate_model_btn.disabled = not is_selected
        if is_selected:
            self.model_explorer.update_selected_model(
                self.region.get_model(data['item']['Sub-model']), self.region)
        else:
            self.model_explorer.reset()

    @log_errors
    def _validate_sub_model(self, *args):
        """
        callback called on model validation
        Parameters
        ----------
        args

        Returns
        -------

        """
        # We get the sub-model data from the SubModelTable:
        # get_widget(self.widget,"45001").items[self.validated_sub_model]

        self.validate_model_btn.disabled = True

        stats_logger.log('validate_sub_model',
                         {'model': self.selected_sub_model[0]['Sub-model']})

        # We udpate the region
        self.region.select_model(self.selected_sub_model[0]['Sub-model'])
        self.region.validate()
        # empty selected region
        self.region = None
        self.selected_sub_model = []
        # Show tab 2
        self.validate_callback()<|MERGE_RESOLUTION|>--- conflicted
+++ resolved
@@ -170,14 +170,8 @@
         # Region prefix text
         self.region_prefix_wgt.class_ = "mr-2 black--text" if self.region else "mr-2 grey--text"
         # v.Chip
-<<<<<<< HEAD
         self.region_chip_wgt.color = self.region.color if self.region else BASE_COLOR
         self.region_chip_wgt.children = [str(self.region.num)] if self.region else ["-"]
-=======
-        self.region_chip_wgt.color = self.region.color if self.region else "grey"
-        self.region_chip_wgt.children = [str(self.region.num)
-                                         ] if self.region else ["-"]
->>>>>>> a66460f6
 
     def _update_model_table(self):
         if (self.substitution_model_training or not self.region
