<<<<<<< HEAD
from functools import partial
=======
from __future__ import annotations

from typing import Callable
import pandas as pd
>>>>>>> a66460f6

import pandas as pd
import ipyvuetify as v

from antakia_core.data_handler import Rule, RuleSet

<<<<<<< HEAD
from antakia_core.utils import boolean_mask
from antakia_core.utils import DataVariables, Variable

from antakia.gui.tabs.rule_wgt import RuleWidget
from antakia.utils.stats import log_errors


=======
from antakia_core.utils.utils import compute_step, get_mask_comparison_color, boolean_mask
from antakia_core.utils.variable import DataVariables

from antakia.utils.other_utils import NotInitialized
from antakia.utils.stats import log_errors


class RuleWidget:
    """
    A piece of UI handled by a RulesExplorer
    It allows the user to modify one rule

    Attributes :
    """

    def __init__(self, rule: Rule, X: pd.DataFrame, y, values_space: bool,
                 init_selection_mask: pd.Series, init_rules_mask: pd.Series,
                 rule_updated: Callable):
        '''

        Parameters
        ----------
        rule : the rule to be dsplayed
        X : training dataset
        y : target variable
        values_space : bool is value space ?
        init_selection_mask : reference selection mask
        init_rules_mask : reference rules mask
        rule_updated : callable called on update
        '''
        self.rule: Rule = rule
        self.X: pd.DataFrame = X
        self.X_col = X.loc[:, rule.variable.column_name]
        self.values_space: bool = values_space
        self.rule_updated: Callable = rule_updated
        self.display_sliders: bool = self.values_space  # enable rule edit
        self.widget = None
        self.init_mask = init_selection_mask
        self.rule_mask = init_rules_mask

        self._build_widget()

    # --------------- build widget ------------------- #
    def _build_widget(self):
        """
        build the widget
        Returns
        -------

        """
        # build slider
        self.select_widget = self._get_select_widget()
        # build figure
        self._build_figure()

        title = self._get_panel_title()

        # root_widget is an ExpansionPanel
        self.widget = v.ExpansionPanel(children=[
            v.ExpansionPanelHeader(class_="blue lighten-4", children=[title]),
            v.ExpansionPanelContent(children=[
                v.Col(children=[v.Spacer(), self.select_widget], ),
                self.figure,
            ]),
        ])

        # The variable name bg (ExpansionPanelHeader) is light blue
        # get_widget(self.root_widget, "0").class_ = "blue lighten-4"

    def _build_figure(self):
        """
        draw the histograms
        Returns
        -------

        """
        base_args = {
            'bingroup': 1,
            'nbinsx': 50,
        }
        mask_color, colors_info = get_mask_comparison_color(
            self.rule_mask, self.init_mask)
        h = []
        for name, color in colors_info.items():
            h.append(
                Histogram(name=name,
                          x=self.X_col[mask_color == color],
                          marker_color=color,
                          **base_args))
        self.figure = FigureWidget(data=h)
        self.figure.update_layout(
            barmode="stack",
            bargap=0.1,
            # width=600,
            showlegend=False,
            margin={
                'l': 0,
                'r': 0,
                't': 0,
                'b': 0
            },
            height=200,
        )

    def _get_panel_title(self):
        """
        compute and display accordion title
        Returns
        -------

        """
        if self.rule.is_categorical_rule:
            title = f"{self.rule.variable.display_name} possible values :"
        elif self.rule.rule_type == 1:  # var < max
            title = f"{self.rule.variable.display_name} lesser than {'or equal to ' if self.rule.includes_max else ''}:"
        elif self.rule.rule_type == 2:  # var > min
            title = f"{self.rule.variable.display_name} greater than {'or equal to ' if self.rule.includes_min else ''}:"
        elif self.rule.rule_type == 3:
            title = f"{self.rule.variable.display_name} inside the interval:"
        else:
            title = f"{self.rule.variable.display_name} outside the interval:"
        return title

    def _get_select_widget(self):
        """
        builds the widget to edit the rule
        Returns
        -------

        """
        if self.display_sliders:

            if self.rule.is_categorical_rule:
                return v.Select(
                    label=self.rule.variable.display_name,
                    items=self.X[
                        self.rule.variable.column_name].unique().tolist(),
                    style_="width: 150px",
                    multiple=True,
                )
            min_ = float(self.X[self.rule.variable.column_name].min())
            max_ = float(self.X[self.rule.variable.column_name].max())
            min_, max_, step = compute_step(min_, max_)
            min_ = min_ - step
            slider_args = {
                'min': min_,
                'max': max_,
                'step': step,
                'thumb_label': "always",
                'thumb_size': 30,
                'thumb_color': 'blue'
            }
            if self.rule.rule_type == 1:  # var < max
                slider_class = v.Slider
                slider_args['color'] = 'green'
                slider_args['track_color'] = 'red'
            elif self.rule.rule_type == 2:  # var > min
                slider_class = v.Slider
                slider_args['color'] = 'red'
                slider_args['track_color'] = 'green'
            elif self.rule.is_inner_interval_rule:
                slider_class = v.RangeSlider
                slider_args['color'] = 'green'
                slider_args['track_color'] = 'red'
            else:
                slider_class = v.RangeSlider
                slider_args['color'] = 'red'
                slider_args['track_color'] = 'green'

            slider = slider_class(**slider_args)

            slider.v_model = self._get_select_widget_values()
            slider.on_event("change", self._widget_value_changed)
            return slider
        else:
            return v.Col()

    def _get_select_widget_values(self):
        """
        sets the selection values
        Returns
        -------

        """
        if self.rule.is_categorical_rule:
            return self.rule.cat_values
        elif self.rule.rule_type == 1:  # var < max
            return [self.rule.max],
        elif self.rule.rule_type == 2:  # var > min
            return [self.rule.min]
        else:
            return [self.rule.min, self.rule.max]

    # --------------- callbacks ------------------- #
    @log_errors
    def _widget_value_changed(self, widget, event, data):
        """
        callback called when the user edits a value (called by the widget)

        should fire rule updated callback

        Parameters
        ----------
        widget
        event
        data : new value

        Returns
        -------

        """
        cat_values = None
        if self.rule.is_categorical_rule:
            cat_values = data
            min_ = max_ = None
        else:
            if isinstance(data, list):  # Interval rule
                min_ = data[0]
                max_ = data[1]
            elif self.rule.rule_type == 1:  # var < max
                min_ = None
                max_ = data
            else:
                min_ = data
                max_ = None
        new_rule = Rule(self.rule.variable, min_, self.rule.includes_min, max_,
                        self.rule.includes_max, cat_values)
        self.rule = new_rule
        self.rule_updated(new_rule)

    def update(self,
               new_rules_mask: pd.Series | None = None,
               rule: Rule | None = None):
        """ 
            used to update the display (sliders and histogram) to match the new rule
            (called from outside th object to synchronize it)
        """

        if rule is not None:
            self.rule = rule
        if new_rules_mask is not None:
            self.rule_mask = new_rules_mask
        # We update the selects
        if self.display_sliders:
            self._get_select_widget_values()
        mask_color, colors_info = get_mask_comparison_color(
            self.rule_mask, self.init_mask)
        with self.figure.batch_update():
            for i, color in enumerate(colors_info.values()):
                self.figure.data[i].x = self.X_col[mask_color == color]


>>>>>>> a66460f6
class RulesWidget:
    """
    A RulesWidget is a piece of GUI that allows the user to refine a set of rules.
    it is composed by a title section that recaps the rule info and a set of RuleWidgets
    
    The user can use the slider to change the rules.
    There are 2 RW : VS and ES slides

    init attributes
    X : pd.DataFrame, values or explanations Dataframe depending on the context
    y : pd.DataFrame, target values
    variables : list of Variable (DataVariables)
    values_space : bool : is the widget the value space one
    update_callback: function called after a rule is edited - used to sync ruleswidgets and hdes

    other attributes :
    rules_history : a list of RuleSet maintaining all versions of the ruleset
    init_selection_mask : reference selection mask to compare the rule against - initialized in reinit function
    rule_widget_collection : the collection of RuleWidget objects
    
    graphical elements : 
    rule_card :
    _region_stat_card: widget with region info 
        _title_wgt : the title
        _stats_wgt : the rule stats
        _rules_txt_wgt : the rule in plain text
    
    _rules_widgets : the expansion panel with all RuleWidgets
    widget: the complete widget
    """

    def __init__(
        self,
        X: pd.DataFrame | None,
        y: pd.Series,
        variables: DataVariables,
        values_space: bool,
<<<<<<< HEAD
        update_callback: callable = None,
=======
        new_rules_defined: Callable | None = None,
>>>>>>> a66460f6
    ):
        """
        widget to manage rule edition and display
        Parameters
        ----------
        X: pd.Dataframe reference dataset
        y: pd.Series test dataset
        variables
        values_space: is the widget on the value space
        update_callback: callback on rule update
        """
        self.X = X
        self.y = y
        self.variables: DataVariables = variables
<<<<<<< HEAD
        self.reference_mask = None
        if self.X is not None:
            self.rule_mask = boolean_mask(X, True)
=======
        self.init_selection_mask: pd.Series | None = None
>>>>>>> a66460f6
        self.is_value_space = values_space
        if update_callback is not None:
            self.update_callback = partial(update_callback, self, 'rule_updated')
        else:
            self.update_callback = None

        self.rules_history: list[RuleSet] = []

        self.rule_widget_collection: dict[Variable, RuleWidget] = {}

        # At startup, we are disabled :
        self.is_disabled = True

        self._build_widget()
        self._create_rule_widgets()
        self.refresh()

    # ------------------- widget init -------------#
    def _build_widget(self):
        self._title_wgt = v.Html(class_="ml-3", tag="h2",
                                 children=["not initialized"])
        self._stats_wgt = v.Html(  # 431001 / 01
            class_="ml-7",
            tag="li",
            children=[
                "not initialized"
            ]
        )
        self._rules_txt_wgt = v.Html(  # 431002 / 02
            class_="ml-7",
            tag="li",
            children=['N/A']
        )

        self._region_stat_card = v.Col(  # 43100 / 0
            children=[
                v.Row(  # 431000 / 00
                    children=[
                        v.Icon(children=["mdi-target"]),  #
<<<<<<< HEAD
                        self._title_wgt,
                    ]
                ),
                self._stats_wgt,
                self._rules_txt_wgt,
            ]
        )
        self._rules_widgets = v.ExpansionPanels(  # Holds VS RuleWidgets  # 43101 / 1
            style_="max-width: 95%",
            children=[rw.widget for rw in self.rule_widget_collection.values()]
        )
        self.widget = v.Col(  # placeholder for the VS RulesWidget (RsW) # 4310
            class_="col-6",
            children=[self._region_stat_card, self._rules_widgets],
        )
        self.disable()

=======
                        v.Html(class_="ml-3", tag="h2", children=[self.title]),
                    ]),
                v.Html(  # 431001 / 01
                    class_="ml-7",
                    tag="li",
                    children=[self.stats]),
                v.Html(  # 431002 / 02
                    class_="ml-7",
                    tag="li",
                    children=[self.rules]),
            ])
        self.rules_widgets = v.ExpansionPanels(  # Holds VS RuleWidgets  # 43101 / 1
            style_="max-width: 95%",
            children=[rw.widget for rw in self.rule_widget_list])
        self.widget = v.Col(  # placeholder for the VS RulesWidget (RsW) # 4310
            children=[self.region_stat_card, self.rules_widgets], )
        self.refresh_widget()
        self.disable()

    def set_title(self, title: str, css: str):
        self.title = title
        title_wgt = self.region_stat_card.children[0].children[1]
        title_wgt.children = [self.title]
        title_wgt.class_ = css

    def set_stats(self, stats: str, css: str):
        self.stats = stats

        stats_wgt = self.region_stat_card.children[1]
        stats_wgt.children = [self.stats]
        stats_wgt.class_ = css

    def set_rules(self, rules: str, css: str):
        self.rules = rules

        rules_wgt = self.region_stat_card.children[2]
        rules_wgt.children = [self.rules]
        rules_wgt.class_ = css

    def set_rules_widgets(self, rule_widget_list: list[RuleWidget]):
        self.widget.children[1].children = [
            rule_widget.widget for rule_widget in rule_widget_list
        ]

>>>>>>> a66460f6
    def _create_rule_widgets(self):
        """
        creates all rule widgets
                Called by self.init_rules
                If init_rules_mask is None, we clear all our RuleWidgets

        """
        # We set new RuleWidget list and put it in our ExpansionPanels children
        if self.X is not None:
            for variable in self.variables.variables.values():
                self.rule_widget_collection[variable] = RuleWidget(Rule(variable), self.X, self.is_value_space,
                                                                   self.sync_rule_widgets)
            self._rules_widgets.children = [rw.widget for rw in self.rule_widget_collection.values()]
        else:
            self._rules_widgets.children = []

    def _reorder_rule_widgets(self, all: bool = False):
        rule_widgets = list(self.rule_widget_collection.values())
        if all:
            rule_widgets.sort(key=lambda x: x.rule.get_matching_mask(self.X).mean())
            for i, rw in enumerate(rule_widgets):
                if rw.rule.rule_type >= 0:
                    rw.idx = i / len(rule_widgets)
                else:
                    break
        else:
            rule_widgets.sort(key=lambda x: x.idx if x.idx is not None else 1 + x.rule.get_matching_mask(self.X).mean())
            for i, rw in enumerate(rule_widgets):
                if rw.rule.rule_type >= 0 and not rw.idx:
                    rw.idx = i / len(rule_widgets)
                else:
                    break
        self._rules_widgets.children = [rw.widget for rw in rule_widgets]

    # ------------------ widget update --------------------#

    def _refresh_title(self):
        if len(self.current_rules_set) == 0 or self.is_disabled:
            title = f"No rule to display for the {'VS' if self.is_value_space else 'ES'} space"
            css = "ml-3 grey--text" if self.is_disabled else "ml-3"
        else:
            title = f"Rule(s) applied to the {'values' if self.is_value_space else 'explanations'} space"
            css = "ml-3"
        self._title_wgt.children = [title]
        self._title_wgt.class_ = css

    def _refresh_score(self):
        """
        show rule score
        Returns
        -------

        """
        current_scores_dict = self.current_scores_dict()
        if self.reference_mask is None or self.is_disabled:
            scores_txt = "Precision = n/a, recall = n/a, f1_score = n/a"
            css = "ml-7 grey--text"
        elif current_scores_dict['num_points'] == 0:
            scores_txt = "No point of the dataset matches the new rules"
            css = "ml-7 red--text"
        else:
            precision, recall, f1, target_avg = (
<<<<<<< HEAD
                current_scores_dict['precision'], current_scores_dict['recall'],
                current_scores_dict['f1'], current_scores_dict['target_avg'],
=======
                self.current_scores_dict['precision'],
                self.current_scores_dict['recall'],
                self.current_scores_dict['f1'],
                self.current_scores_dict['target_avg'],
>>>>>>> a66460f6
            )
            scores_txt = (
                f"Precision : {precision:.2f}, recall :{recall:.2f} ," +
                f" f1_score : {f1:.2f}, target_avg : {target_avg:.2f}")
            css = "ml-7 black--text"
        self._stats_wgt.children = [scores_txt]
        self._stats_wgt.class_ = css

    def _refresh_rule_txt(self):
        """
        show rules as text
        Returns
        -------

        """
<<<<<<< HEAD
        if (
            len(self.current_rules_set) == 0
            or self.is_disabled
        ):
=======
        if (len(self.current_rules_list) == 0 or self.is_disabled):
>>>>>>> a66460f6
            rules_txt = "N/A"
            css = "ml-7 grey--text"
        else:
            rules_txt = repr(self.current_rules_set)
            css = "ml-7 blue--text"
        self._rules_txt_wgt.children = [rules_txt]
        self._rules_txt_wgt.class_ = css

    def _refresh_macro_info(self):
        """
        Sets macro widget info and Datatable: scores and rule details int the DataTable
        Returns
        -------

        """
        # We set the title
        self._refresh_title()

        # We set the scores
        self._refresh_score()

        # We set the rules
        self._refresh_rule_txt()

    def _refresh_rule_widgets(self):
        """
        update all rules widgets to match the current rule and selection_mask
        """
        selectable_masks = self._get_selectable_masks()  # for rule, mask_wo_rule in mask_wo_rule:
        for var, rule_wgt in self.rule_widget_collection.items():
            rule_wgt.update(
                self.rule_mask,
                selectable_masks.get(var, self.rule_mask),
                self.current_rules_set.get_rule(var)
            )
        self._reorder_rule_widgets()

    def refresh(self):
        if self.X is not None:
            self._refresh_macro_info()
            self._refresh_rule_widgets()

    # ------------- widget macro method (disable/refresh) ------------- #
    def disable(self, is_disabled: bool = True):
        """
        disables (True) or enables (False) the widget
        Disabled : card in grey with dummy text + no ExpansionPanels
        Enabled : card in light blue / ready to display RuleWidgets
        """

        self.is_disabled = is_disabled

        self.refresh()

    def show_msg(self, msg: str, css: str = ""):
        """
        print a message for the user
        Parameters
        ----------
        msg : message to be printed
        css : css class to apply

        Returns
        -------

        """
        css = "ml-7 " + css
        self._rules_txt_wgt.children = [msg]
        self._rules_txt_wgt.class_ = css

    # ---------------- update logic -------------------------- #
    def change_underlying_dataframe(self, X: pd.DataFrame):
        """
        change the reference dataset
        Parameters
        ----------
        X: pd.DataFrame

        Returns
        -------

        """
        if id(X) == id(self.X):
            return
        self.X = X
        self.update_reference_mask(boolean_mask(X, True))
        self.update_rule_mask(boolean_mask(X, True), False)
        self._create_rule_widgets()
        self.refresh()

<<<<<<< HEAD
    def change_rules(self, rules_set: RuleSet, reference_mask: pd.Series = None, reset: bool = False):
=======
    def init_rules(self, rules_set: RuleSet, score_dict: dict,
                   selection_mask: pd.Series):
>>>>>>> a66460f6
        """
        initialize the widget with the rule list and
        the reference_mask (selection_mask)

        """
        # we start wih a fresh widget
        if reset:
            self._reset_widget()
        self._put_in_db(rules_set)
        self.disable(False)
        if reference_mask is not None:
            self.update_reference_mask(reference_mask)
        self.update_rule_mask(rules_set.get_matching_mask(self.X), False)

    def _get_selectable_masks(self) -> dict[Variable, pd.Series]:
        """
        computes for each rule the selection mask, ignoring the rule
        used for update each rule widget
        Returns
        -------

        """
        res = {}
        for rule in self.current_rules_set.rules.values():
            rules_minus_r = [r for r in self.current_rules_set.rules.values() if r != rule]
            mask = RuleSet(rules_minus_r).get_matching_mask(self.X)
            res[rule.variable] = mask
        return res

    def _reset_widget(self):
        """
        a reseted widget is
        - disabled
        - history is erased
        - reference mask is None
        Returns
        -------

        """
        self.disable()
        self.rules_history = []
        for var, rule_wgt in self.rule_widget_collection.items():
            rule_wgt.reinit_rule(Rule(var), boolean_mask(self.X, True))
        self.reference_mask = None
        self.refresh()

    @log_errors
    def sync_rule_widgets(self, caller, event, new_rule: Rule):
        """
        callback to synchronize rules in the widget
        called by the edition of a single rule
        """
        if new_rule.rule_type == -1:
            caller.idx = None
        # set rule
        new_rules_set = self.current_rules_set.copy()
        new_rules_set.replace(new_rule)
        new_rules_mask = new_rules_set.get_matching_mask(self.X)
        self._put_in_db(new_rules_set)
        self.update_rule_mask(new_rules_mask=new_rules_mask, sync=True)

    def update_reference_mask(self, reference_mask: pd.Series):
        self.reference_mask = reference_mask
        for var, rule_wgt in self.rule_widget_collection.items():
            rule = self.current_rules_set.get_rule(var)
            if rule is not None:
                rule_wgt.reinit_rule(rule, self.reference_mask)
            else:
                rule_wgt.reinit_rule(Rule(var), self.reference_mask)
        self.refresh()

<<<<<<< HEAD
    def update_rule_mask(self, new_rules_mask: pd.Series, sync=True):
=======
    def update_from_mask(self,
                         new_rules_mask: pd.Series,
                         new_rules_set: RuleSet,
                         sync=True):
>>>>>>> a66460f6
        """
        updates the widget with the new rule_mask and rule list - the reference_mask is kept for comparison
        called by update_rule and sync RulesWidgets
        Parameters
        ----------
        new_rules_mask : mask to display
        new_rule : rule to edit
        sync : whether or not to call the sync callback (self.new_rules_defined) to update the other rules widget
            necessary to avoid call loops

        Returns
        -------

        """
<<<<<<< HEAD
=======
        if self.init_selection_mask is None:
            raise NotInitialized()
        if len(new_rules_set):
            # update rules
            try:
                precision = (new_rules_mask & self.init_selection_mask
                             ).sum() / new_rules_mask.sum()
                recall = (new_rules_mask & self.init_selection_mask
                          ).sum() / self.init_selection_mask.sum()
                f1 = 2 * (precision * recall) / (precision + recall)
            except ZeroDivisionError:
                precision = recall = f1 = -1
            target_avg = self.y[new_rules_mask].mean()

            new_score_dict = {
                "precision": precision,
                "recall": recall,
                "f1": f1,
                'target_avg': target_avg
            }

            self._put_in_db(new_rules_set, new_score_dict)

        # We refresh the widget macro info
        self.refresh_widget()

        # We update each of our RuleWidgets
        for rw in self.rule_widget_list:
            rw.update(new_rules_mask)
>>>>>>> a66460f6

        self.rule_mask = new_rules_mask
        # We refresh the widget
        self.refresh()
        # We notify the GUI and tell there are new rules to draw
        if self.update_callback is not None and sync:
            self.update_callback(new_rules_mask)

    def undo(self):
        """
        Restore the previous rules
        """
        # We remove last rules item from the db:
        if len(self.rules_history) > 1:
            self.rules_history.pop(-1)
            self.rule_mask = self.current_rules_set.get_matching_mask(self.X)

        # We compute again the rules mask
<<<<<<< HEAD
=======
        rules_mask = self.current_rules_list.get_matching_mask(self.X)

        def find_rule(rule_widget: RuleWidget) -> Rule:
            var = rule_widget.rule.variable
            return self.current_rules_list.get_rule(var)

        # We update each of our RuleWidgets
        for rw in self.rule_widget_list:
            rw.update(rules_mask, find_rule(rw))
>>>>>>> a66460f6

        # we refresh the widget macro info
        self.refresh()

        # We notify the GUI and tell there are new rules to draw if necessary
        if self.update_callback is not None:
            self.update_callback(self.rule_mask)

    def _put_in_db(self, rule_set: RuleSet):
        """
        add the rule list to memory
        Parameters
        ----------
        rule_set

        Returns
        -------

        """
        self.rules_history.append(rule_set)

    @property
    def current_rules_set(self) -> RuleSet:
        """
        get the current rule set
        Returns
        -------

        """
        if len(self.rules_history) == 0:
            return RuleSet()
        else:
            return self.rules_history[-1]

    def current_scores_dict(self) -> dict:
        """
        computes the current score dict
        Returns
        -------

        """
        if self.reference_mask is None or self.is_disabled:
            return {}
        rules_mask = self.current_rules_set.get_matching_mask(self.X)
        precision = (rules_mask & self.reference_mask).sum() / rules_mask.sum()
        recall = (rules_mask & self.reference_mask).sum() / self.reference_mask.sum()
        f1 = 2 * (precision * recall) / (precision + recall)

        return {
            'num_points': rules_mask.sum(),
            'target_avg': self.y[rules_mask].mean(),
            'precision': precision,
            'recall': recall,
            'f1': f1
        }

    @property
    def history_size(self) -> int:
        """
        get the size of the db
        Returns
        -------

        """
        return len(self.rules_history)<|MERGE_RESOLUTION|>--- conflicted
+++ resolved
@@ -1,18 +1,12 @@
-<<<<<<< HEAD
+from __future__ import annotations
 from functools import partial
-=======
-from __future__ import annotations
-
 from typing import Callable
-import pandas as pd
->>>>>>> a66460f6
 
 import pandas as pd
 import ipyvuetify as v
 
 from antakia_core.data_handler import Rule, RuleSet
 
-<<<<<<< HEAD
 from antakia_core.utils import boolean_mask
 from antakia_core.utils import DataVariables, Variable
 
@@ -20,265 +14,11 @@
 from antakia.utils.stats import log_errors
 
 
-=======
-from antakia_core.utils.utils import compute_step, get_mask_comparison_color, boolean_mask
-from antakia_core.utils.variable import DataVariables
-
-from antakia.utils.other_utils import NotInitialized
-from antakia.utils.stats import log_errors
-
-
-class RuleWidget:
-    """
-    A piece of UI handled by a RulesExplorer
-    It allows the user to modify one rule
-
-    Attributes :
-    """
-
-    def __init__(self, rule: Rule, X: pd.DataFrame, y, values_space: bool,
-                 init_selection_mask: pd.Series, init_rules_mask: pd.Series,
-                 rule_updated: Callable):
-        '''
-
-        Parameters
-        ----------
-        rule : the rule to be dsplayed
-        X : training dataset
-        y : target variable
-        values_space : bool is value space ?
-        init_selection_mask : reference selection mask
-        init_rules_mask : reference rules mask
-        rule_updated : callable called on update
-        '''
-        self.rule: Rule = rule
-        self.X: pd.DataFrame = X
-        self.X_col = X.loc[:, rule.variable.column_name]
-        self.values_space: bool = values_space
-        self.rule_updated: Callable = rule_updated
-        self.display_sliders: bool = self.values_space  # enable rule edit
-        self.widget = None
-        self.init_mask = init_selection_mask
-        self.rule_mask = init_rules_mask
-
-        self._build_widget()
-
-    # --------------- build widget ------------------- #
-    def _build_widget(self):
-        """
-        build the widget
-        Returns
-        -------
-
-        """
-        # build slider
-        self.select_widget = self._get_select_widget()
-        # build figure
-        self._build_figure()
-
-        title = self._get_panel_title()
-
-        # root_widget is an ExpansionPanel
-        self.widget = v.ExpansionPanel(children=[
-            v.ExpansionPanelHeader(class_="blue lighten-4", children=[title]),
-            v.ExpansionPanelContent(children=[
-                v.Col(children=[v.Spacer(), self.select_widget], ),
-                self.figure,
-            ]),
-        ])
-
-        # The variable name bg (ExpansionPanelHeader) is light blue
-        # get_widget(self.root_widget, "0").class_ = "blue lighten-4"
-
-    def _build_figure(self):
-        """
-        draw the histograms
-        Returns
-        -------
-
-        """
-        base_args = {
-            'bingroup': 1,
-            'nbinsx': 50,
-        }
-        mask_color, colors_info = get_mask_comparison_color(
-            self.rule_mask, self.init_mask)
-        h = []
-        for name, color in colors_info.items():
-            h.append(
-                Histogram(name=name,
-                          x=self.X_col[mask_color == color],
-                          marker_color=color,
-                          **base_args))
-        self.figure = FigureWidget(data=h)
-        self.figure.update_layout(
-            barmode="stack",
-            bargap=0.1,
-            # width=600,
-            showlegend=False,
-            margin={
-                'l': 0,
-                'r': 0,
-                't': 0,
-                'b': 0
-            },
-            height=200,
-        )
-
-    def _get_panel_title(self):
-        """
-        compute and display accordion title
-        Returns
-        -------
-
-        """
-        if self.rule.is_categorical_rule:
-            title = f"{self.rule.variable.display_name} possible values :"
-        elif self.rule.rule_type == 1:  # var < max
-            title = f"{self.rule.variable.display_name} lesser than {'or equal to ' if self.rule.includes_max else ''}:"
-        elif self.rule.rule_type == 2:  # var > min
-            title = f"{self.rule.variable.display_name} greater than {'or equal to ' if self.rule.includes_min else ''}:"
-        elif self.rule.rule_type == 3:
-            title = f"{self.rule.variable.display_name} inside the interval:"
-        else:
-            title = f"{self.rule.variable.display_name} outside the interval:"
-        return title
-
-    def _get_select_widget(self):
-        """
-        builds the widget to edit the rule
-        Returns
-        -------
-
-        """
-        if self.display_sliders:
-
-            if self.rule.is_categorical_rule:
-                return v.Select(
-                    label=self.rule.variable.display_name,
-                    items=self.X[
-                        self.rule.variable.column_name].unique().tolist(),
-                    style_="width: 150px",
-                    multiple=True,
-                )
-            min_ = float(self.X[self.rule.variable.column_name].min())
-            max_ = float(self.X[self.rule.variable.column_name].max())
-            min_, max_, step = compute_step(min_, max_)
-            min_ = min_ - step
-            slider_args = {
-                'min': min_,
-                'max': max_,
-                'step': step,
-                'thumb_label': "always",
-                'thumb_size': 30,
-                'thumb_color': 'blue'
-            }
-            if self.rule.rule_type == 1:  # var < max
-                slider_class = v.Slider
-                slider_args['color'] = 'green'
-                slider_args['track_color'] = 'red'
-            elif self.rule.rule_type == 2:  # var > min
-                slider_class = v.Slider
-                slider_args['color'] = 'red'
-                slider_args['track_color'] = 'green'
-            elif self.rule.is_inner_interval_rule:
-                slider_class = v.RangeSlider
-                slider_args['color'] = 'green'
-                slider_args['track_color'] = 'red'
-            else:
-                slider_class = v.RangeSlider
-                slider_args['color'] = 'red'
-                slider_args['track_color'] = 'green'
-
-            slider = slider_class(**slider_args)
-
-            slider.v_model = self._get_select_widget_values()
-            slider.on_event("change", self._widget_value_changed)
-            return slider
-        else:
-            return v.Col()
-
-    def _get_select_widget_values(self):
-        """
-        sets the selection values
-        Returns
-        -------
-
-        """
-        if self.rule.is_categorical_rule:
-            return self.rule.cat_values
-        elif self.rule.rule_type == 1:  # var < max
-            return [self.rule.max],
-        elif self.rule.rule_type == 2:  # var > min
-            return [self.rule.min]
-        else:
-            return [self.rule.min, self.rule.max]
-
-    # --------------- callbacks ------------------- #
-    @log_errors
-    def _widget_value_changed(self, widget, event, data):
-        """
-        callback called when the user edits a value (called by the widget)
-
-        should fire rule updated callback
-
-        Parameters
-        ----------
-        widget
-        event
-        data : new value
-
-        Returns
-        -------
-
-        """
-        cat_values = None
-        if self.rule.is_categorical_rule:
-            cat_values = data
-            min_ = max_ = None
-        else:
-            if isinstance(data, list):  # Interval rule
-                min_ = data[0]
-                max_ = data[1]
-            elif self.rule.rule_type == 1:  # var < max
-                min_ = None
-                max_ = data
-            else:
-                min_ = data
-                max_ = None
-        new_rule = Rule(self.rule.variable, min_, self.rule.includes_min, max_,
-                        self.rule.includes_max, cat_values)
-        self.rule = new_rule
-        self.rule_updated(new_rule)
-
-    def update(self,
-               new_rules_mask: pd.Series | None = None,
-               rule: Rule | None = None):
-        """ 
-            used to update the display (sliders and histogram) to match the new rule
-            (called from outside th object to synchronize it)
-        """
-
-        if rule is not None:
-            self.rule = rule
-        if new_rules_mask is not None:
-            self.rule_mask = new_rules_mask
-        # We update the selects
-        if self.display_sliders:
-            self._get_select_widget_values()
-        mask_color, colors_info = get_mask_comparison_color(
-            self.rule_mask, self.init_mask)
-        with self.figure.batch_update():
-            for i, color in enumerate(colors_info.values()):
-                self.figure.data[i].x = self.X_col[mask_color == color]
-
-
->>>>>>> a66460f6
 class RulesWidget:
     """
     A RulesWidget is a piece of GUI that allows the user to refine a set of rules.
     it is composed by a title section that recaps the rule info and a set of RuleWidgets
-    
+
     The user can use the slider to change the rules.
     There are 2 RW : VS and ES slides
 
@@ -293,14 +33,14 @@
     rules_history : a list of RuleSet maintaining all versions of the ruleset
     init_selection_mask : reference selection mask to compare the rule against - initialized in reinit function
     rule_widget_collection : the collection of RuleWidget objects
-    
-    graphical elements : 
+
+    graphical elements :
     rule_card :
-    _region_stat_card: widget with region info 
+    _region_stat_card: widget with region info
         _title_wgt : the title
         _stats_wgt : the rule stats
         _rules_txt_wgt : the rule in plain text
-    
+
     _rules_widgets : the expansion panel with all RuleWidgets
     widget: the complete widget
     """
@@ -311,11 +51,7 @@
         y: pd.Series,
         variables: DataVariables,
         values_space: bool,
-<<<<<<< HEAD
-        update_callback: callable = None,
-=======
-        new_rules_defined: Callable | None = None,
->>>>>>> a66460f6
+        update_callback: Callable | None = None,
     ):
         """
         widget to manage rule edition and display
@@ -330,13 +66,9 @@
         self.X = X
         self.y = y
         self.variables: DataVariables = variables
-<<<<<<< HEAD
-        self.reference_mask = None
+        self.reference_mask: pd.Series | None = None
         if self.X is not None:
             self.rule_mask = boolean_mask(X, True)
-=======
-        self.init_selection_mask: pd.Series | None = None
->>>>>>> a66460f6
         self.is_value_space = values_space
         if update_callback is not None:
             self.update_callback = partial(update_callback, self, 'rule_updated')
@@ -376,7 +108,6 @@
                 v.Row(  # 431000 / 00
                     children=[
                         v.Icon(children=["mdi-target"]),  #
-<<<<<<< HEAD
                         self._title_wgt,
                     ]
                 ),
@@ -394,52 +125,6 @@
         )
         self.disable()
 
-=======
-                        v.Html(class_="ml-3", tag="h2", children=[self.title]),
-                    ]),
-                v.Html(  # 431001 / 01
-                    class_="ml-7",
-                    tag="li",
-                    children=[self.stats]),
-                v.Html(  # 431002 / 02
-                    class_="ml-7",
-                    tag="li",
-                    children=[self.rules]),
-            ])
-        self.rules_widgets = v.ExpansionPanels(  # Holds VS RuleWidgets  # 43101 / 1
-            style_="max-width: 95%",
-            children=[rw.widget for rw in self.rule_widget_list])
-        self.widget = v.Col(  # placeholder for the VS RulesWidget (RsW) # 4310
-            children=[self.region_stat_card, self.rules_widgets], )
-        self.refresh_widget()
-        self.disable()
-
-    def set_title(self, title: str, css: str):
-        self.title = title
-        title_wgt = self.region_stat_card.children[0].children[1]
-        title_wgt.children = [self.title]
-        title_wgt.class_ = css
-
-    def set_stats(self, stats: str, css: str):
-        self.stats = stats
-
-        stats_wgt = self.region_stat_card.children[1]
-        stats_wgt.children = [self.stats]
-        stats_wgt.class_ = css
-
-    def set_rules(self, rules: str, css: str):
-        self.rules = rules
-
-        rules_wgt = self.region_stat_card.children[2]
-        rules_wgt.children = [self.rules]
-        rules_wgt.class_ = css
-
-    def set_rules_widgets(self, rule_widget_list: list[RuleWidget]):
-        self.widget.children[1].children = [
-            rule_widget.widget for rule_widget in rule_widget_list
-        ]
-
->>>>>>> a66460f6
     def _create_rule_widgets(self):
         """
         creates all rule widgets
@@ -502,15 +187,8 @@
             css = "ml-7 red--text"
         else:
             precision, recall, f1, target_avg = (
-<<<<<<< HEAD
                 current_scores_dict['precision'], current_scores_dict['recall'],
                 current_scores_dict['f1'], current_scores_dict['target_avg'],
-=======
-                self.current_scores_dict['precision'],
-                self.current_scores_dict['recall'],
-                self.current_scores_dict['f1'],
-                self.current_scores_dict['target_avg'],
->>>>>>> a66460f6
             )
             scores_txt = (
                 f"Precision : {precision:.2f}, recall :{recall:.2f} ," +
@@ -526,14 +204,10 @@
         -------
 
         """
-<<<<<<< HEAD
         if (
             len(self.current_rules_set) == 0
             or self.is_disabled
         ):
-=======
-        if (len(self.current_rules_list) == 0 or self.is_disabled):
->>>>>>> a66460f6
             rules_txt = "N/A"
             css = "ml-7 grey--text"
         else:
@@ -624,12 +298,7 @@
         self._create_rule_widgets()
         self.refresh()
 
-<<<<<<< HEAD
-    def change_rules(self, rules_set: RuleSet, reference_mask: pd.Series = None, reset: bool = False):
-=======
-    def init_rules(self, rules_set: RuleSet, score_dict: dict,
-                   selection_mask: pd.Series):
->>>>>>> a66460f6
+    def change_rules(self, rules_set: RuleSet, reference_mask: pd.Series|None = None, reset: bool = False):
         """
         initialize the widget with the rule list and
         the reference_mask (selection_mask)
@@ -701,14 +370,7 @@
                 rule_wgt.reinit_rule(Rule(var), self.reference_mask)
         self.refresh()
 
-<<<<<<< HEAD
     def update_rule_mask(self, new_rules_mask: pd.Series, sync=True):
-=======
-    def update_from_mask(self,
-                         new_rules_mask: pd.Series,
-                         new_rules_set: RuleSet,
-                         sync=True):
->>>>>>> a66460f6
         """
         updates the widget with the new rule_mask and rule list - the reference_mask is kept for comparison
         called by update_rule and sync RulesWidgets
@@ -723,38 +385,6 @@
         -------
 
         """
-<<<<<<< HEAD
-=======
-        if self.init_selection_mask is None:
-            raise NotInitialized()
-        if len(new_rules_set):
-            # update rules
-            try:
-                precision = (new_rules_mask & self.init_selection_mask
-                             ).sum() / new_rules_mask.sum()
-                recall = (new_rules_mask & self.init_selection_mask
-                          ).sum() / self.init_selection_mask.sum()
-                f1 = 2 * (precision * recall) / (precision + recall)
-            except ZeroDivisionError:
-                precision = recall = f1 = -1
-            target_avg = self.y[new_rules_mask].mean()
-
-            new_score_dict = {
-                "precision": precision,
-                "recall": recall,
-                "f1": f1,
-                'target_avg': target_avg
-            }
-
-            self._put_in_db(new_rules_set, new_score_dict)
-
-        # We refresh the widget macro info
-        self.refresh_widget()
-
-        # We update each of our RuleWidgets
-        for rw in self.rule_widget_list:
-            rw.update(new_rules_mask)
->>>>>>> a66460f6
 
         self.rule_mask = new_rules_mask
         # We refresh the widget
@@ -773,18 +403,6 @@
             self.rule_mask = self.current_rules_set.get_matching_mask(self.X)
 
         # We compute again the rules mask
-<<<<<<< HEAD
-=======
-        rules_mask = self.current_rules_list.get_matching_mask(self.X)
-
-        def find_rule(rule_widget: RuleWidget) -> Rule:
-            var = rule_widget.rule.variable
-            return self.current_rules_list.get_rule(var)
-
-        # We update each of our RuleWidgets
-        for rw in self.rule_widget_list:
-            rw.update(rules_mask, find_rule(rw))
->>>>>>> a66460f6
 
         # we refresh the widget macro info
         self.refresh()
