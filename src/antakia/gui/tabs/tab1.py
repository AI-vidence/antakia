from functools import partial

import pandas as pd
from antakia_core.compute.skope_rule.skope_rule import skope_rules
import ipyvuetify as v
from antakia_core.data_handler.region import Region
from antakia_core.data_handler.rules import RuleSet
from antakia_core.utils.utils import format_data

from antakia.gui.tabs.ruleswidget import RulesWidget
from antakia.gui.widget_utils import change_widget
from antakia.utils.stats import log_errors, stats_logger


class Tab1:
    def __init__(self, variables, update_callback, validate_rules_callback, X, X_exp, y):
        self.selection_changed = False
        self.region = Region(X)
        self.reference_mask = self.region.mask
        self.update_callback = partial(update_callback, self, 'rule_updated')
        self.validate_rules_callback = partial(validate_rules_callback, self, 'rule_validated')

        self.X = X
        self.X_exp = X_exp
        self.y = y

        self.variables = variables
        self.vs_rules_wgt = RulesWidget(self.X, self.y, self.variables, True, self.new_rules_defined)
        self.es_rules_wgt = RulesWidget(self.X_exp, self.y, self.variables, False)

        self._build_widget()

    def _build_widget(self):
        self.find_rules_btn = v.Btn(  # 43010 Skope button
            v_on='tooltip.on',
            class_="ma-1 primary white--text",
            children=[
                v.Icon(
                    class_="mr-2",
                    children=[
                        "mdi-axis-arrow"
                    ],
                ),
                "Find rules",
            ],
        )
        self.cancel_btn = v.Btn(  # 4302
            class_="ma-1",
            children=[
                v.Icon(
                    class_="mr-2",
                    children=[
                        "mdi-close-circle-outline"
                    ],
                ),
                "Cancel",
            ],
        )
        self.undo_btn = v.Btn(  # 4302
            class_="ma-1",
            children=[
                v.Icon(
                    class_="mr-2",
                    children=[
                        "mdi-undo"
                    ],
                ),
                "Undo",
            ],
        )
        self.validate_btn = v.Btn(  # 43030 validate
            v_on='tooltip.on',
            class_="ma-1 green white--text",
            children=[
                v.Icon(
                    class_="mr-2",
                    children=[
                        "mdi-check"
                    ],
                ),
                "Validate rules",
            ],
        )
<<<<<<< HEAD
=======
        self.title_wgt = v.Row(children=[v.Html(  # 44000
            tag="h3",
            class_="ml-2",
            children=["Creating new region :"],
        )])
        self.selection_status_str_1 = v.Html(  # 430000
            tag="strong",
            children=["0 points"]
            # 4300000 # selection_status_str_1
        )
        self.selection_status_str_2 = v.Html(  # 43001
            tag="li",
            children=["0% of the dataset"]
            # 430010 # selection_status_str_2
        )
>>>>>>> 9cfaa868
        self.data_table = v.DataTable(  # 432010
            v_model=[],
            show_select=False,
            headers=[
                {
                    "text": column,
                    "sortable": True,
                    "value": column,
                }
                for column in self.X.columns
            ],
            items=[],
            hide_default_footer=False,
            disable_sort=False,
        )
        self.widget = [
            self.title_wgt,
            v.Row(  # buttons row # 430
                class_="d-flex flex-row align-top mt-2",
                children=[
                    v.Sheet(  # Selection info # 4300
                        class_="ml-3 mr-3 pa-2 align-top grey lighten-3",
                        style_="width: 20%",
                        elevation=1,
                        children=[
                            v.Html(  # 43000
                                tag="li",
                                children=[
                                    self.selection_status_str_1
                                ]
                            ),
                            self.selection_status_str_2
                        ],
                    ),
                    v.Tooltip(  # 4301
                        bottom=True,
                        v_slots=[
                            {
                                'name': 'activator',
                                'variable': 'tooltip',
                                'children':
                                    self.find_rules_btn
                            }
                        ],
                        children=['Find a rule to match the selection']
                    ),
                    self.cancel_btn,
                    self.undo_btn,
                    v.Tooltip(  # 4303
                        bottom=True,
                        v_slots=[
                            {
                                'name': 'activator',
                                'variable': 'tooltip',
                                'children':
                                    self.validate_btn
                            }
                        ],
                        children=['Promote current rules as a region']
                    ),
                ]
            ),  # End Buttons row
            v.Row(  # tab 1 / row #2 : 2 RulesWidgets # 431
                class_="d-flex flex-row",
                children=[
                    self.vs_rules_wgt.widget,
                    self.es_rules_wgt.widget
                ],  # end Row
            ),
            v.ExpansionPanels(  # tab 1 / row #3 : datatable with selected rows # 432
                class_="d-flex flex-row",
                children=[
                    v.ExpansionPanel(  # 4320 # is enabled or disabled when no selection
                        children=[
                            v.ExpansionPanelHeader(  # 43200
                                class_="grey lighten-3",
                                children=["Data selected"]
                            ),
                            v.ExpansionPanelContent(  # 43201
                                children=[
                                    self.data_table
                                ],

                            ),
                        ]
                    )
                ],
            ),
        ]
        # get_widget(self.widget[2], "0").disabled = True  # disable datatable
        # We wire the click events
        self.find_rules_btn.on_event("click", self.compute_skope_rules)
        self.undo_btn.on_event("click", self.undo_rules)
        self.cancel_btn.on_event("click", self.cancel_edit)
        self.validate_btn.on_event("click", self.validate_rules)
        self.refresh_buttons()

    @property
    def valid_selection(self):
        return self.reference_mask.any() and not (self.reference_mask.all())

    def refresh_selection_status(self):
        if self.valid_selection:
            selection_status_str_1 = f"{self.reference_mask.sum()} point selected"
            selection_status_str_2 = f"{100 * self.reference_mask.mean():.2f}% of the  dataset"
        else:
            selection_status_str_1 = f"0 point selected"
            selection_status_str_2 = f"0% of the  dataset"
        change_widget(self.widget[0], "0000", selection_status_str_1)
        change_widget(self.widget[0], "010", selection_status_str_2)

    @property
    def edit_type(self):
        return 'creation' if self.region.num == -1 else 'edition'

    def _update_title_txt(self):
        if self.edit_type == 'creation':
            self.title_wgt.children = [v.Html(  # 44000
                tag="h3",
                class_="ml-2",
                children=["Creating new region :"],
            )]
        else:
            region_prefix_wgt = v.Html(class_="mr-2", tag="h3", children=["Editing Region"])  # 450000
            region_chip_wgt = v.Chip(color=self.region.color, children=[str(self.region.num)], )
            self.title_wgt.children = [v.Sheet(  # 45000
                class_="ma-1 d-flex flex-row align-center",
                children=[
                    region_prefix_wgt,
                    region_chip_wgt
                ]
            )]

    def reset(self):
        self.selection_changed = False
<<<<<<< HEAD
        self.region = Region(self.X)
        self.reference_mask = self.region.mask

        self.vs_rules_wgt.reset_widget()
        self.es_rules_wgt.reset_widget()
=======
        region = Region(self.X)
        self.update_region(region)
        # self.vs_rules_wgt.reset_widget()
        # self.es_rules_wgt.reset_widget()
>>>>>>> 9cfaa868

    def update_region(self, region: Region):
        # TODO : compute score
        self.region = region
<<<<<<< HEAD
        self.vs_rules_wgt.init_rules(region.rules, region.mask)
        self.es_rules_wgt.init_rules(RuleSet(), region.mask)
=======
        self._update_title_txt()
        self.vs_rules_wgt.init_rules(region.rules, {}, region.mask)
        self.es_rules_wgt.init_rules(RuleSet(), {}, region.mask)
        self.update_selection(region.mask)
        if self.valid_selection:
            self.new_rules_defined(None, region.mask)
>>>>>>> 9cfaa868

    def update_reference_mask(self, reference_mask):
        self.reference_mask = reference_mask
        self.selection_changed = self.valid_selection
<<<<<<< HEAD
        if not self.valid_selection:
            self.reset()
        else:
            # Selection is not empty anymore or changes
            X_rounded = self.X.loc[reference_mask].copy().apply(format_data)
            self.data_table.items = X_rounded.to_dict("records")
        self.refresh_selection_status()
        self.vs_rules_wgt.update_reference_mask(self.reference_mask)
        self.es_rules_wgt.update_reference_mask(self.reference_mask)
        self.refresh_buttons()

=======
        X_rounded = self.X.loc[selection_mask].copy().apply(format_data)
        self.data_table.items = X_rounded.to_dict("records")
        self.update_selection_status()
        self.refresh_buttons()

    def update_selection_status(self):
        if self.valid_selection:
            selection_status_str_1 = f"{self.selection_mask.sum()} point selected"
            selection_status_str_2 = f"{100 * self.selection_mask.mean():.2f}% of the  dataset"
        else:
            selection_status_str_1 = f"0 point selected"
            selection_status_str_2 = f"0% of the  dataset"
        self.selection_status_str_1 = selection_status_str_1
        self.selection_status_str_2 = selection_status_str_2

>>>>>>> 9cfaa868
    def update_X_exp(self, X_exp: pd.DataFrame):
        self.X_exp = X_exp
        self.es_rules_wgt.change_underlying_dataframe(X_exp)

    def refresh_buttons(self):
        # data table
        self.widget[2].children[0].disabled = not self.valid_selection
        # skope_rule
        self.find_rules_btn.disabled = not self.valid_selection or not self.selection_changed
        # cancel
        self.cancel_btn.disabled = (self.vs_rules_wgt.rules_num == 0) and (self.region.num >= -1)
        # undo
        self.undo_btn.disabled = not (self.vs_rules_wgt.rules_num > 1)
        # validate rule
        self.validate_btn.disabled = not (self.vs_rules_wgt.rules_num > 0)

    @log_errors
    def compute_skope_rules(self, *args):
        self.selection_changed = False
        # compute es rules for info only
        es_skr_rules_set, _ = skope_rules(self.reference_mask, self.X_exp, self.variables)
        self.es_rules_wgt.init_rules(es_skr_rules_set, self.reference_mask)
        # compute rules on vs space

        skr_rules_set, skr_score_dict = skope_rules(self.reference_mask, self.X, self.variables)
        skr_score_dict['target_avg'] = self.y[self.reference_mask].mean()
        # init vs rules widget
        self.vs_rules_wgt.init_rules(skr_rules_set, self.reference_mask)
        # update widgets and hdes
        self.new_rules_defined(self, 'skope_rule', df_mask=skr_rules_set.get_matching_mask(self.X))
        self.refresh_buttons()
        stats_logger.log('find_rules', skr_score_dict)

    @log_errors
    def undo_rules(self, *args):
        if self.vs_rules_wgt.rules_num > 0:
            self.vs_rules_wgt.undo()
        else:
            self.es_rules_wgt.undo()
        self.refresh_buttons()

    @log_errors
<<<<<<< HEAD
    def new_rules_defined(self, caller, event: str, df_mask: pd.Series):
=======
    def cancel_edit(self, *args):
        self.update_region(Region(self.X))
        self.refresh_buttons()

    @log_errors
    def new_rules_defined(self, rules_widget: RulesWidget | None, df_mask: pd.Series):
        stats_logger.log('rule_changed')
>>>>>>> 9cfaa868
        """
        Called by a RulesWidget Skope rule creation or when the user wants new rules to be plotted
        The function asks the HDEs to display the rules result
        """
        print(df_mask.mean())
        stats_logger.log('rule_changed')
        # We sent to the proper HDE the rules_indexes to render :
        self.update_callback(selection_mask=self.reference_mask, rules_mask=df_mask)

        # sync selection between rules_widgets
        if caller != self.vs_rules_wgt:
            print('update vs')
            self.vs_rules_wgt.update_rule_mask(df_mask, sync=False)
        if caller != self.es_rules_wgt:
            print('update es')
            self.es_rules_wgt.update_rule_mask(df_mask, sync=False)

        self.refresh_buttons()

    @log_errors
    def validate_rules(self, *args):
        stats_logger.log('validate_rules')
        # get rule set and check validity
        rules_set = self.vs_rules_wgt.current_rules_set
        if len(rules_set) == 0:
            stats_logger.log('validate_rules', info={'error': 'invalid rules'})
            self.vs_rules_wgt._show_msg("No rules found on Value space cannot validate region", "red--text")
            return

        # we persist the rule set in the region
        self.region.update_rule_set(rules_set)
        # we ship the region to GUI to synchronize other tab
        self.validate_rules_callback(self.region)
        # we reset the tab
        self.reset()<|MERGE_RESOLUTION|>--- conflicted
+++ resolved
@@ -81,8 +81,6 @@
                 "Validate rules",
             ],
         )
-<<<<<<< HEAD
-=======
         self.title_wgt = v.Row(children=[v.Html(  # 44000
             tag="h3",
             class_="ml-2",
@@ -98,7 +96,6 @@
             children=["0% of the dataset"]
             # 430010 # selection_status_str_2
         )
->>>>>>> 9cfaa868
         self.data_table = v.DataTable(  # 432010
             v_model=[],
             show_select=False,
@@ -207,8 +204,8 @@
         else:
             selection_status_str_1 = f"0 point selected"
             selection_status_str_2 = f"0% of the  dataset"
-        change_widget(self.widget[0], "0000", selection_status_str_1)
-        change_widget(self.widget[0], "010", selection_status_str_2)
+        self.selection_status_str_1 = selection_status_str_1
+        self.selection_status_str_2 = selection_status_str_2
 
     @property
     def edit_type(self):
@@ -234,66 +231,29 @@
 
     def reset(self):
         self.selection_changed = False
-<<<<<<< HEAD
-        self.region = Region(self.X)
-        self.reference_mask = self.region.mask
-
-        self.vs_rules_wgt.reset_widget()
-        self.es_rules_wgt.reset_widget()
-=======
         region = Region(self.X)
         self.update_region(region)
-        # self.vs_rules_wgt.reset_widget()
-        # self.es_rules_wgt.reset_widget()
->>>>>>> 9cfaa868
 
     def update_region(self, region: Region):
         # TODO : compute score
         self.region = region
-<<<<<<< HEAD
+        self._update_title_txt()
         self.vs_rules_wgt.init_rules(region.rules, region.mask)
         self.es_rules_wgt.init_rules(RuleSet(), region.mask)
-=======
-        self._update_title_txt()
-        self.vs_rules_wgt.init_rules(region.rules, {}, region.mask)
-        self.es_rules_wgt.init_rules(RuleSet(), {}, region.mask)
         self.update_selection(region.mask)
         if self.valid_selection:
             self.new_rules_defined(None, region.mask)
->>>>>>> 9cfaa868
 
     def update_reference_mask(self, reference_mask):
         self.reference_mask = reference_mask
         self.selection_changed = self.valid_selection
-<<<<<<< HEAD
-        if not self.valid_selection:
-            self.reset()
-        else:
-            # Selection is not empty anymore or changes
-            X_rounded = self.X.loc[reference_mask].copy().apply(format_data)
-            self.data_table.items = X_rounded.to_dict("records")
+        X_rounded = self.X.loc[reference_mask].copy().apply(format_data)
+        self.data_table.items = X_rounded.to_dict("records")
         self.refresh_selection_status()
         self.vs_rules_wgt.update_reference_mask(self.reference_mask)
         self.es_rules_wgt.update_reference_mask(self.reference_mask)
         self.refresh_buttons()
 
-=======
-        X_rounded = self.X.loc[selection_mask].copy().apply(format_data)
-        self.data_table.items = X_rounded.to_dict("records")
-        self.update_selection_status()
-        self.refresh_buttons()
-
-    def update_selection_status(self):
-        if self.valid_selection:
-            selection_status_str_1 = f"{self.selection_mask.sum()} point selected"
-            selection_status_str_2 = f"{100 * self.selection_mask.mean():.2f}% of the  dataset"
-        else:
-            selection_status_str_1 = f"0 point selected"
-            selection_status_str_2 = f"0% of the  dataset"
-        self.selection_status_str_1 = selection_status_str_1
-        self.selection_status_str_2 = selection_status_str_2
-
->>>>>>> 9cfaa868
     def update_X_exp(self, X_exp: pd.DataFrame):
         self.X_exp = X_exp
         self.es_rules_wgt.change_underlying_dataframe(X_exp)
@@ -336,17 +296,12 @@
         self.refresh_buttons()
 
     @log_errors
-<<<<<<< HEAD
-    def new_rules_defined(self, caller, event: str, df_mask: pd.Series):
-=======
     def cancel_edit(self, *args):
         self.update_region(Region(self.X))
         self.refresh_buttons()
 
     @log_errors
-    def new_rules_defined(self, rules_widget: RulesWidget | None, df_mask: pd.Series):
-        stats_logger.log('rule_changed')
->>>>>>> 9cfaa868
+    def new_rules_defined(self, caller, event: str, df_mask: pd.Series):
         """
         Called by a RulesWidget Skope rule creation or when the user wants new rules to be plotted
         The function asks the HDEs to display the rules result
