--- conflicted
+++ resolved
@@ -1,22 +1,13 @@
-<<<<<<< HEAD
 from functools import partial
-=======
 from typing import Callable
->>>>>>> a66460f6
 
 import pandas as pd
 from antakia_core.compute.skope_rule.skope_rule import skope_rules
 import ipyvuetify as v
-<<<<<<< HEAD
 from antakia_core.data_handler import Region
 from antakia_core.data_handler import RuleSet
 from antakia_core.utils import format_data
-=======
-from antakia_core.data_handler.region import Region
-from antakia_core.data_handler.rules import RuleSet
-from antakia_core.utils.utils import format_data
 from antakia_core.utils.variable import DataVariables
->>>>>>> a66460f6
 
 from antakia.gui.tabs.ruleswidget import RulesWidget
 from antakia.utils.stats import log_errors, stats_logger
@@ -258,7 +249,6 @@
         self.data_table.disabled = not self.valid_selection
         # self.widget[2].children[0].disabled = not self.valid_selection
         self.find_rules_btn.disabled = not self.valid_selection or not self.selection_changed
-<<<<<<< HEAD
         self.undo_btn.disabled = empty_history
         self.cancel_btn.disabled = empty_rule_set and empty_history
 
@@ -268,20 +258,10 @@
                         self.es_rules_wgt.history_size == 1 and self.region.num < 0  # do not validate a empty modif
                     )
         self.validate_btn.disabled = not has_modif or empty_rule_set
-=======
-        # cancel
-        self.cancel_btn.disabled = (self.vs_rules_wgt.rules_num
-                                    == 0) and (self.region.num >= -1)
-        # undo
-        self.undo_btn.disabled = not (self.vs_rules_wgt.rules_num > 1)
-        # validate rule
-        self.validate_btn.disabled = not (self.vs_rules_wgt.rules_num > 0)
->>>>>>> a66460f6
 
     @log_errors
     def compute_skope_rules(self, *args):
         self.selection_changed = False
-<<<<<<< HEAD
         # compute es rules for info only
         es_skr_rules_set, _ = skope_rules(self.reference_mask, self.X_exp, self.variables)
         self.es_rules_wgt.change_rules(es_skr_rules_set, self.reference_mask, False)
@@ -293,25 +273,6 @@
         self.vs_rules_wgt.change_rules(skr_rules_set, self.reference_mask, False)
         # update widgets and hdes
         self.new_rules_defined(self, 'skope_rule', rules_mask=skr_rules_set.get_matching_mask(self.X))
-=======
-        # compute skope rules
-        skr_rules_list, skr_score_dict = skope_rules(self.selection_mask,
-                                                     self.X, self.variables)
-        skr_score_dict['target_avg'] = self.y[self.selection_mask].mean()
-        # init vs rules widget
-        self.vs_rules_wgt.init_rules(skr_rules_list, skr_score_dict,
-                                     self.selection_mask)
-        # update VS and ES HDE
-        self.update_callback(selection_mask=self.selection_mask,
-                             rules_mask=skr_rules_list.get_matching_mask(
-                                 self.X))
-
-        es_skr_rules_list, es_skr_score_dict = skope_rules(
-            self.selection_mask, self.X_exp, self.variables)
-        es_skr_score_dict['target_avg'] = self.y[self.selection_mask].mean()
-        self.es_rules_wgt.init_rules(es_skr_rules_list, es_skr_score_dict,
-                                     self.selection_mask)
->>>>>>> a66460f6
         self.refresh_buttons()
         stats_logger.log('find_rules', skr_score_dict)
 
@@ -330,25 +291,14 @@
         self.refresh_buttons()
 
     @log_errors
-<<<<<<< HEAD
     def new_rules_defined(self, caller, event: str, rules_mask: pd.Series):
-=======
-    def new_rules_defined(self, rules_widget: RulesWidget | None,
-                          df_mask: pd.Series):
-        stats_logger.log('rule_changed')
->>>>>>> a66460f6
         """
         Called by a RulesWidget Skope rule creation or when the user wants new rules to be plotted
         The function asks the HDEs to display the rules result
         """
         stats_logger.log('rule_changed')
         # We sent to the proper HDE the rules_indexes to render :
-<<<<<<< HEAD
         self.update_callback(selection_mask=self.reference_mask, rules_mask=rules_mask)
-=======
-        self.update_callback(selection_mask=self.selection_mask,
-                             rules_mask=df_mask)
->>>>>>> a66460f6
 
         # sync selection between rules_widgets
         if caller != self.vs_rules_wgt:
