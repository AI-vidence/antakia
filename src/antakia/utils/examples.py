--- conflicted
+++ resolved
@@ -10,16 +10,10 @@
 logger = logging.getLogger(__name__)
 conf_logger(logger)
 
-<<<<<<< HEAD
-AVAILABLE_EXAMPLES = ["california_housing", "climate_change_survey", "wages"]
+AVAILABLE_EXAMPLES = ["california_housing", "climate_change_survey", "wages", "titanic"]
 
 BRANCH = "dev"  # TODO change to "main" when merging
 
-=======
-examples = ["california_housing", "climate_change_survey", "wages", "titanic"]
-
-branch = "dev"
->>>>>>> 046c0740
 
 def get_github_url(dataset_name: str, frame_name: str = None) -> str:
     """
@@ -44,16 +38,15 @@
         raise ValueError(f"Example {dataset_name} not found, dataset should be one of {AVAILABLE_EXAMPLES}")
     elif dataset_name == "climate_change_survey":
         if frame_name not in ["X_train", "X_test", "y_train", "y_test"]:
-            raise ValueError(f"Frame name must be one of the following : 'X_train', 'X_test', 'y_train', 'y_test'.")
+            raise ValueError(f"Dataset must be one of the following : 'X_train', 'X_test', 'y_train', 'y_test'.")
         url = base_url + dataset_name + "/" + frame_name.lower() + ".csv"
         logger.debug(f"Dataset {dataset_name}/{frame_name} download URL : {url}")
         return url
-    elif ex=="titanic":
-        if ds not in ["train", "test"]:
+    elif dataset_name == "titanic":
+        if frame_name not in ["train", "test"]:
             raise ValueError(f"Dataset must be one of the following : 'train', 'test'.")
-        url = base_url + ex + "-" + ds + ".csv"
-        logger.debug(f"Dataset {ex}/{ds} download URL : {url}")
-        return url
+        url = base_url + dataset_name + "-" + frame_name + ".csv"
+        logger.debug(f"Dataset {dataset_name}/{frame_name} download URL : {url}")
     else:
         url = base_url + dataset_name + ".csv"
         logger.debug(f"Dataset {dataset_name}/{frame_name} download URL : {url}")
@@ -123,26 +116,16 @@
     logger.debug(f"Download URL : {dwl_url}")
     return dwl_url
 
-<<<<<<< HEAD
 
 def fetch_dataset(dataset_name: str, frame_name: str = None) -> pd.DataFrame:
-=======
-def fetch_dataset(ex: str, ds: str = None) -> pd.DataFrame:
->>>>>>> 046c0740
     """
     Fetchs the dataset from our examples/data folder. Called by our examples notebooks.
 
     Parameters
     ----------
-<<<<<<< HEAD
     dataset_name : str
-        The name of the example. Must be one of the following: "california_housing", "climate_change_survey", "wages"
+        The name of the example. Must be one of the following: "california_housing", "climate_change_survey", "wages", "titanic"
     frame_name : str (optional)
-=======
-    ex : str
-        The name of the example. Must be one of the following: "california_housing", "climate_change_survey", "wages", "titanic"
-    ds : str (optional)
->>>>>>> 046c0740
         The name of the dataset if needed. For example: "X_train", "X_test", "y_train", "y_test"
     
     Returns 
