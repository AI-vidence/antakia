--- conflicted
+++ resolved
@@ -5,7 +5,7 @@
 import numpy as np
 import pandas as pd
 
-from antakia_core.utils import ProblemCategory, DataVariables
+from antakia_core.utils.utils import ProblemCategory
 
 from antakia.utils.stats import stats_logger, log_errors
 from antakia.utils.checks import is_valid_model
@@ -99,11 +99,7 @@
         """
         if variables is not None:
             if isinstance(variables, list):
-<<<<<<< HEAD
-                self.variables: DataVariables = DataVariables.import_variable_list(variables)
-=======
-                self.variables = Variable.import_variable_list(variables)
->>>>>>> a66460f6
+                self.variables = DataVariables.import_variable_list(variables)
                 if len(self.variables) != len(X.columns):
                     raise ValueError(
                         "Provided variable list must be the same length of the dataframe"
